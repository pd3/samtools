/*  bam.h -- BAM API.

    Copyright (C) 2008-2014 Genome Research Ltd.
    Portions copyright (C) 2010-2012 Broad Institute.

    Author: Heng Li <lh3@sanger.ac.uk>

Permission is hereby granted, free of charge, to any person obtaining a copy
of this software and associated documentation files (the "Software"), to deal
in the Software without restriction, including without limitation the rights
to use, copy, modify, merge, publish, distribute, sublicense, and/or sell
copies of the Software, and to permit persons to whom the Software is
furnished to do so, subject to the following conditions:

The above copyright notice and this permission notice shall be included in
all copies or substantial portions of the Software.

THE SOFTWARE IS PROVIDED "AS IS", WITHOUT WARRANTY OF ANY KIND, EXPRESS OR
IMPLIED, INCLUDING BUT NOT LIMITED TO THE WARRANTIES OF MERCHANTABILITY,
FITNESS FOR A PARTICULAR PURPOSE AND NONINFRINGEMENT. IN NO EVENT SHALL
THE AUTHORS OR COPYRIGHT HOLDERS BE LIABLE FOR ANY CLAIM, DAMAGES OR OTHER
LIABILITY, WHETHER IN AN ACTION OF CONTRACT, TORT OR OTHERWISE, ARISING
FROM, OUT OF OR IN CONNECTION WITH THE SOFTWARE OR THE USE OR OTHER
DEALINGS IN THE SOFTWARE.  */

#ifndef BAM_BAM_H
#define BAM_BAM_H

/*!
  @header

  BAM library provides I/O and various operations on manipulating files
  in the BAM (Binary Alignment/Mapping) or SAM (Sequence Alignment/Map)
  format. It now supports importing from or exporting to SAM, sorting,
  merging, generating pileup, and quickly retrieval of reads overlapped
  with a specified region.

  @copyright Genome Research Ltd.
 */

#ifndef VERSION
<<<<<<< HEAD
#define BAM_VERSION "0.1.20"
=======
#define BAM_VERSION "0.2.0+"
>>>>>>> ad732cd9
#else
#define BAM_VERSION VERSION
#endif

#include <stdint.h>
#include <stdlib.h>
#include <string.h>
#include <stdio.h>

#include "htslib/bgzf.h"
#include "htslib/sam.h"

/*! @abstract BAM file handler */
typedef BGZF *bamFile;
#define bam_open(fn, mode) bgzf_open(fn, mode)
#define bam_dopen(fd, mode) bgzf_fdopen(fd, mode)
#define bam_close(fp) bgzf_close(fp)
#define bam_tell(fp) bgzf_tell(fp)
#define bam_seek(fp, pos, dir) bgzf_seek(fp, pos, dir)

/*! @typedef
  @abstract Structure for the alignment header.
  @field n_targets   number of reference sequences
  @field target_name names of the reference sequences
  @field target_len  lengths of the referene sequences
  @field dict        header dictionary
  @field hash        hash table for fast name lookup
  @field rg2lib      hash table for @RG-ID -> LB lookup
  @field l_text      length of the plain text in the header
  @field text        plain text

  @discussion Field hash points to null by default. It is a private
  member.
 */
typedef bam_hdr_t bam_header_t;

// TODO This flag-formatting functionality does not currently exist in htslib
#define BAM_OFDEC          0
#define BAM_OFHEX          1
#define BAM_OFSTR          2

/*! @abstract defautl mask for pileup */
#define BAM_DEF_MASK (BAM_FUNMAP | BAM_FSECONDARY | BAM_FQCFAIL | BAM_FDUP)

/*! @typedef
  @abstract Structure for core alignment information.
  @field  tid     chromosome ID, defined by bam_header_t
  @field  pos     0-based leftmost coordinate
  @field  bin     bin calculated by bam_reg2bin()
  @field  qual    mapping quality
  @field  l_qname length of the query name
  @field  flag    bitwise flag
  @field  n_cigar number of CIGAR operations
  @field  l_qseq  length of the query sequence (read)
 */
// typedef struct { ... } bam1_core_t;

/*! @typedef
  @abstract Structure for one alignment.
  @field  core       core information about the alignment
  @field  l_aux      length of auxiliary data
  @field  data_len   current length of bam1_t::data
  @field  m_data     maximum length of bam1_t::data
  @field  data       all variable-length data, concatenated; structure: qname-cigar-seq-qual-aux

  @discussion Notes:

   1. qname is zero tailing and core.l_qname includes the tailing '\0'.
   2. l_qseq is calculated from the total length of an alignment block
      on reading or from CIGAR.
   3. cigar data is encoded 4 bytes per CIGAR operation.
   4. seq is nybble-encoded according to bam_nt16_table.
 */
// typedef struct { ... } bam1_t;
// NOTE htslib version doesn't have l_aux; use bam_get_l_aux(b) instead
#ifndef SAMTOOLS_HTSLIB_SUPPRESS_HACKS
// NOTE htslib also renames data_len to l_data; this macro may help or hinder
#define data_len l_data
#endif

typedef hts_itr_t *bam_iter_t;

#define bam1_strand(b) (bam_is_rev((b)))
#define bam1_mstrand(b) (bam_is_mrev((b)))

/*! @function
  @abstract  Get the CIGAR array
  @param  b  pointer to an alignment
  @return    pointer to the CIGAR array

  @discussion In the CIGAR array, each element is a 32-bit integer. The
  lower 4 bits gives a CIGAR operation and the higher 28 bits keep the
  length of a CIGAR.
 */
#define bam1_cigar(b) (bam_get_cigar((b)))

/*! @function
  @abstract  Get the name of the query
  @param  b  pointer to an alignment
  @return    pointer to the name string, null terminated
 */
#define bam1_qname(b) (bam_get_qname((b)))

/*! @function
  @abstract  Get query sequence
  @param  b  pointer to an alignment
  @return    pointer to sequence

  @discussion Each base is encoded in 4 bits: 1 for A, 2 for C, 4 for G,
  8 for T and 15 for N. Two bases are packed in one byte with the base
  at the higher 4 bits having smaller coordinate on the read. It is
  recommended to use bam1_seqi() macro to get the base.
 */
#define bam1_seq(b) (bam_get_seq((b)))

/*! @function
  @abstract  Get query quality
  @param  b  pointer to an alignment
  @return    pointer to quality string
 */
#define bam1_qual(b) (bam_get_qual((b)))

/*! @function
  @abstract  Get a base on read
  @param  s  Query sequence returned by bam1_seq()
  @param  i  The i-th position, 0-based
  @return    4-bit integer representing the base.
 */
#define bam1_seqi(s, i) (bam_seqi((s), (i)))

/*! @function
  @abstract  Get auxiliary data
  @param  b  pointer to an alignment
  @return    pointer to the concatenated auxiliary data
 */
#define bam1_aux(b) (bam_get_aux((b)))

/*!
  @abstract Verbose level between 0 and 3; 0 is supposed to disable all
  debugging information, though this may not have been implemented.
 */
#define bam_verbose hts_verbose

/*! @abstract Table for converting a nucleotide character to the 4-bit encoding. */
#define bam_nt16_table seq_nt16_table

/*! @abstract Table for converting a 4-bit encoded nucleotide to a letter. */
#define bam_nt16_rev_table seq_nt16_str

#ifdef __cplusplus
extern "C" {
#endif

<<<<<<< HEAD
	/*********************
	 * Low-level SAM I/O *
	 *********************/

	/*! @abstract TAM file handler */
	typedef struct __tamFile_t *tamFile;

	/*!
	  @abstract   Open a SAM file for reading, either uncompressed or compressed by gzip/zlib.
	  @param  fn  SAM file name
	  @return     SAM file handler
	 */
	tamFile sam_open(const char *fn);

	/*!
	  @abstract   Close a SAM file handler
	  @param  fp  SAM file handler
	 */
	void sam_close(tamFile fp);

	/*!
	  @abstract      Read one alignment from a SAM file handler
	  @param  fp     SAM file handler
	  @param  header header information (ordered names of chromosomes)
	  @param  b      read alignment; all members in b will be updated
	  @return        0 if successful; otherwise negative
	 */
	int sam_read1(tamFile fp, bam_header_t *header, bam1_t *b);

	/*!
	  @abstract       Read header information from a TAB-delimited list file.
	  @param  fn_list file name for the list
	  @return         a pointer to the header structure

	  @discussion Each line in this file consists of chromosome name and
	  the length of chromosome.
	 */
	bam_header_t *sam_header_read2(const char *fn_list);

	/*!
	  @abstract       Read header from a SAM file (if present)
	  @param  fp      SAM file handler
	  @return         pointer to header struct; 0 if no @SQ lines available
	 */
	bam_header_t *sam_header_read(tamFile fp);

	/*!
	  @abstract       Parse @SQ lines a update a header struct
	  @param  h       pointer to the header struct to be updated
	  @return         number of target sequences

	  @discussion bam_header_t::{n_targets,target_len,target_name} will
	  be destroyed in the first place.
	 */
	int sam_header_parse(bam_header_t *h);
	int32_t bam_get_tid(const bam_header_t *header, const char *seq_name);

	/*!
	  @abstract       Parse @RG lines a update a header struct
	  @param  h       pointer to the header struct to be updated
	  @return         number of @RG lines

	  @discussion bam_header_t::rg2lib will be destroyed in the first
	  place.
	 */
	int sam_header_parse_rg(bam_header_t *h);

#define sam_write1(header, b) bam_view1(header, b)


	/********************************
	 * APIs for string dictionaries *
	 ********************************/

	int bam_strmap_put(void *strmap, const char *rg, const char *lib);
	const char *bam_strmap_get(const void *strmap, const char *rg);
	void *bam_strmap_dup(const void*);
	void *bam_strmap_init(void);
	void bam_strmap_destroy(void *strmap);


	/*********************
	 * Low-level BAM I/O *
	 *********************/

	/*!
	  @abstract Initialize a header structure.
	  @return   the pointer to the header structure

	  @discussion This function also modifies the global variable
	  bam_is_be.
	 */
	bam_header_t *bam_header_init(void);

	/*!
	  @abstract        Destroy a header structure.
	  @param  header  pointer to the header
	 */
	void bam_header_destroy(bam_header_t *header);

	/*!
	  @abstract   Read a header structure from BAM.
	  @param  fp  BAM file handler, opened by bam_open()
	  @return     pointer to the header structure

	  @discussion The file position indicator must be placed at the
	  beginning of the file. Upon success, the position indicator will
	  be set at the start of the first alignment.
	 */
	bam_header_t *bam_header_read(bamFile fp);

	/*!
	  @abstract      Write a header structure to BAM.
	  @param  fp     BAM file handler
	  @param  header pointer to the header structure
	  @return        always 0 currently
	 */
	int bam_header_write(bamFile fp, const bam_header_t *header);

	/*!
	  @abstract   Read an alignment from BAM.
	  @param  fp  BAM file handler
	  @param  b   read alignment; all members are updated.
	  @return     number of bytes read from the file

	  @discussion The file position indicator must be
	  placed right before an alignment. Upon success, this function
	  will set the position indicator to the start of the next
	  alignment. This function is not affected by the machine
	  endianness.
	 */
	int bam_read1(bamFile fp, bam1_t *b);

	int bam_remove_B(bam1_t *b);

	/*!
	  @abstract Write an alignment to BAM.
	  @param  fp       BAM file handler
	  @param  c        pointer to the bam1_core_t structure
	  @param  data_len total length of variable size data related to
	                   the alignment
	  @param  data     pointer to the concatenated data
	  @return          number of bytes written to the file

	  @discussion This function is not affected by the machine
	  endianness.
	 */
	int bam_write1_core(bamFile fp, const bam1_core_t *c, int data_len, uint8_t *data);

	/*!
	  @abstract   Write an alignment to BAM.
	  @param  fp  BAM file handler
	  @param  b   alignment to write
	  @return     number of bytes written to the file

	  @abstract It is equivalent to:
	    bam_write1_core(fp, &b->core, b->data_len, b->data)
	 */
	int bam_write1(bamFile fp, const bam1_t *b);

	/*! @function
	  @abstract  Initiate a pointer to bam1_t struct
	 */
#define bam_init1() ((bam1_t*)calloc(1, sizeof(bam1_t)))

	/*! @function
	  @abstract  Free the memory allocated for an alignment.
	  @param  b  pointer to an alignment
	 */
#define bam_destroy1(b) do {					\
		if (b) { free((b)->data); free(b); }	\
	} while (0)

	/*!
	  @abstract       Format a BAM record in the SAM format
	  @param  header  pointer to the header structure
	  @param  b       alignment to print
	  @return         a pointer to the SAM string
	 */
	char *bam_format1(const bam_header_t *header, const bam1_t *b);

	char *bam_format1_core(const bam_header_t *header, const bam1_t *b, int of);

	/*!
	  @abstract       Check whether a BAM record is plausibly valid
	  @param  header  associated header structure, or NULL if unavailable
	  @param  b       alignment to validate
	  @return         0 if the alignment is invalid; non-zero otherwise

	  @discussion  Simple consistency check of some of the fields of the
	  alignment record.  If the header is provided, several additional checks
	  are made.  Not all fields are checked, so a non-zero result is not a
	  guarantee that the record is valid.  However it is usually good enough
	  to detect when bam_seek() has been called with a virtual file offset
	  that is not the offset of an alignment record.
	 */
	int bam_validate1(const bam_header_t *header, const bam1_t *b);

	const char *bam_get_library(bam_header_t *header, const bam1_t *b);


	/***************
	 * pileup APIs *
	 ***************/

	/*! @typedef
	  @abstract Structure for one alignment covering the pileup position.
	  @field  b      pointer to the alignment
	  @field  qpos   position of the read base at the pileup site, 0-based
	  @field  indel  indel length; 0 for no indel, positive for ins and negative for del
	  @field  is_del 1 iff the base on the padded read is a deletion
	  @field  level  the level of the read in the "viewer" mode

	  @discussion See also bam_plbuf_push() and bam_lplbuf_push(). The
	  difference between the two functions is that the former does not
	  set bam_pileup1_t::level, while the later does. Level helps the
	  implementation of alignment viewers, but calculating this has some
	  overhead.
	 */
	typedef struct {
		bam1_t *b;
		int32_t qpos;
		int indel, level;
		uint32_t is_del:1, is_head:1, is_tail:1, is_refskip:1, aux:28;
	} bam_pileup1_t;

	typedef int (*bam_plp_auto_f)(void *data, bam1_t *b);

	struct __bam_plp_t;
	typedef struct __bam_plp_t *bam_plp_t;

	bam_plp_t bam_plp_init(bam_plp_auto_f read, void *data);
	int bam_plp_push(bam_plp_t iter, const bam1_t *b);
	const bam_pileup1_t *bam_plp_next(bam_plp_t iter, int *_tid, int *_pos, int *_n_plp);
	const bam_pileup1_t *bam_plp_auto(bam_plp_t iter, int *_tid, int *_pos, int *_n_plp);
	void bam_plp_set_mask(bam_plp_t iter, int mask);
	void bam_plp_set_maxcnt(bam_plp_t iter, int maxcnt);
	void bam_plp_reset(bam_plp_t iter);
	void bam_plp_destroy(bam_plp_t iter);

	struct __bam_mplp_t;
	typedef struct __bam_mplp_t *bam_mplp_t;

	bam_mplp_t bam_mplp_init(int n, bam_plp_auto_f func,  void **data);
	void bam_mplp_destroy(bam_mplp_t iter);
	void bam_mplp_set_maxcnt(bam_mplp_t iter, int maxcnt);
	int bam_mplp_auto(bam_mplp_t iter, int *_tid, int *_pos, int *n_plp, const bam_pileup1_t **plp);

	/*! @typedef
	  @abstract    Type of function to be called by bam_plbuf_push().
	  @param  tid  chromosome ID as is defined in the header
	  @param  pos  start coordinate of the alignment, 0-based
	  @param  n    number of elements in pl array
	  @param  pl   array of alignments
	  @param  data user provided data
	  @discussion  See also bam_plbuf_push(), bam_plbuf_init() and bam_pileup1_t.
	 */
	typedef int (*bam_pileup_f)(uint32_t tid, uint32_t pos, int n, const bam_pileup1_t *pl, void *data);

	typedef struct {
		bam_plp_t iter;
		bam_pileup_f func;
		void *data;
	} bam_plbuf_t;

	void bam_plbuf_set_mask(bam_plbuf_t *buf, int mask);
	void bam_plbuf_reset(bam_plbuf_t *buf);
	bam_plbuf_t *bam_plbuf_init(bam_pileup_f func, void *data);
	void bam_plbuf_destroy(bam_plbuf_t *buf);
	int bam_plbuf_push(const bam1_t *b, bam_plbuf_t *buf);

	int bam_pileup_file(bamFile fp, int mask, bam_pileup_f func, void *func_data);

	struct __bam_lplbuf_t;
	typedef struct __bam_lplbuf_t bam_lplbuf_t;

	void bam_lplbuf_reset(bam_lplbuf_t *buf);

	/*! @abstract  bam_plbuf_init() equivalent with level calculated. */
	bam_lplbuf_t *bam_lplbuf_init(bam_pileup_f func, void *data);

	/*! @abstract  bam_plbuf_destroy() equivalent with level calculated. */
	void bam_lplbuf_destroy(bam_lplbuf_t *tv);

	/*! @abstract  bam_plbuf_push() equivalent with level calculated. */
	int bam_lplbuf_push(const bam1_t *b, bam_lplbuf_t *buf);


	/*********************
	 * BAM indexing APIs *
	 *********************/

	struct __bam_index_t;
	typedef struct __bam_index_t bam_index_t;

	/*!
	  @abstract   Build index for a BAM file.
	  @discussion Index file "fn.bai" will be created.
	  @param  fn  name of the BAM file
	  @return     always 0 currently
	 */
	int bam_index_build(const char *fn);

	/*!
	  @abstract   Load index from file "fn.bai".
	  @param  fn  name of the BAM file (NOT the index file)
	  @return     pointer to the index structure
	 */
	bam_index_t *bam_index_load(const char *fn);

	/*!
	  @abstract    Destroy an index structure.
	  @param  idx  pointer to the index structure
	 */
	void bam_index_destroy(bam_index_t *idx);

	/*! @typedef
	  @abstract      Type of function to be called by bam_fetch().
	  @param  b     the alignment
	  @param  data  user provided data
	 */
	typedef int (*bam_fetch_f)(const bam1_t *b, void *data);

	/*!
	  @abstract Retrieve the alignments that are overlapped with the
	  specified region.

	  @discussion A user defined function will be called for each
	  retrieved alignment ordered by its start position.

	  @param  fp    BAM file handler
	  @param  idx   pointer to the alignment index
	  @param  tid   chromosome ID as is defined in the header
	  @param  beg   start coordinate, 0-based
	  @param  end   end coordinate, 0-based
	  @param  data  user provided data (will be transferred to func)
	  @param  func  user defined function
	 */
	int bam_fetch(bamFile fp, const bam_index_t *idx, int tid, int beg, int end, void *data, bam_fetch_f func);

	bam_iter_t bam_iter_query(const bam_index_t *idx, int tid, int beg, int end);
	int bam_iter_read(bamFile fp, bam_iter_t iter, bam1_t *b);
	void bam_iter_destroy(bam_iter_t iter);

	/*!
	  @abstract       Parse a region in the format: "chr2:100,000-200,000".
	  @discussion     bam_header_t::hash will be initialized if empty.
	  @param  header  pointer to the header structure
	  @param  str     string to be parsed
	  @param  ref_id  the returned chromosome ID
	  @param  begin   the returned start coordinate
	  @param  end     the returned end coordinate
	  @return         0 on success; -1 on failure
	 */
	int bam_parse_region(bam_header_t *header, const char *str, int *ref_id, int *begin, int *end);


	/**************************
	 * APIs for optional tags *
	 **************************/

	/*!
	  @abstract       Retrieve data of a tag
	  @param  b       pointer to an alignment struct
	  @param  tag     two-character tag to be retrieved

	  @return  pointer to the type and data. The first character is the
	  type that can be 'iIsScCdfAZH'.

	  @discussion  Use bam_aux2?() series to convert the returned data to
	  the corresponding type.
	*/
	uint8_t *bam_aux_get(const bam1_t *b, const char tag[2]);

	int32_t bam_aux2i(const uint8_t *s);
	float bam_aux2f(const uint8_t *s);
	double bam_aux2d(const uint8_t *s);
	char bam_aux2A(const uint8_t *s);
	char *bam_aux2Z(const uint8_t *s);

	int bam_aux_del(bam1_t *b, uint8_t *s);
	void bam_aux_append(bam1_t *b, const char tag[2], char type, int len, uint8_t *data);
	uint8_t *bam_aux_get_core(bam1_t *b, const char tag[2]); // an alias of bam_aux_get()


	/*****************
	 * Miscellaneous *
	 *****************/

	/*!  
	  @abstract Calculate the rightmost coordinate of an alignment on the
	  reference genome.

	  @param  c      pointer to the bam1_core_t structure
	  @param  cigar  the corresponding CIGAR array (from bam1_t::cigar)
	  @return        the rightmost coordinate, 0-based
	*/
	uint32_t bam_calend(const bam1_core_t *c, const uint32_t *cigar);

	/*!
	  @abstract      Calculate the length of the query sequence from CIGAR.
	  @param  c      pointer to the bam1_core_t structure
	  @param  cigar  the corresponding CIGAR array (from bam1_t::cigar)
	  @return        length of the query sequence
	*/
	int32_t bam_cigar2qlen(const bam1_core_t *c, const uint32_t *cigar);
=======
    /*********************
     * Low-level SAM I/O *
     *********************/

    /*! @abstract TAM file handler */
    typedef samFile *tamFile;

    /*!
      @abstract   Open a SAM file for reading, either uncompressed or compressed by gzip/zlib.
      @param  fn  SAM file name
      @return     SAM file handler
     */
    static inline tamFile samtools_sam_open(const char *fn) { return sam_open(fn, "r"); }
    #undef  sam_open
    #define sam_open samtools_sam_open

    /*!
      @abstract   Close a SAM file handler
      @param  fp  SAM file handler
     */
    // void sam_close(tamFile fp);

    /*!
      @abstract      Read one alignment from a SAM file handler
      @param  fp     SAM file handler
      @param  header header information (ordered names of chromosomes)
      @param  b      read alignment; all members in b will be updated
      @return        0 if successful; otherwise negative
     */
    // int sam_read1(tamFile fp, bam_header_t *header, bam1_t *b);

    /*!
      @abstract       Read header information from a TAB-delimited list file.
      @param  fn_list file name for the list
      @return         a pointer to the header structure

      @discussion Each line in this file consists of chromosome name and
      the length of chromosome.
     */
    bam_header_t *sam_header_read2(const char *fn_list);

    /*!
      @abstract       Read header from a SAM file (if present)
      @param  fp      SAM file handler
      @return         pointer to header struct; 0 if no @SQ lines available
     */
    static inline bam_header_t *sam_header_read(tamFile fp) { return sam_hdr_read(fp); }

    // Note the distressing cast -- bam_name2id is not thread-safe
    static inline int32_t bam_get_tid(const bam_header_t *header, const char *seq_name) { return bam_name2id((bam_header_t *)header, seq_name); }


    /*********************
     * Low-level BAM I/O *
     *********************/

    /*!
      @abstract Initialize a header structure.
      @return   the pointer to the header structure
     */
    static inline bam_header_t *bam_header_init(void) { return bam_hdr_init(); }

    /*!
      @abstract        Destroy a header structure.
      @param  header  pointer to the header
     */
    static inline void bam_header_destroy(bam_header_t *header) { bam_hdr_destroy(header); }

    /*!
      @abstract   Read a header structure from BAM.
      @param  fp  BAM file handler, opened by bam_open()
      @return     pointer to the header structure

      @discussion The file position indicator must be placed at the
      beginning of the file. Upon success, the position indicator will
      be set at the start of the first alignment.
     */
    static inline bam_header_t *bam_header_read(bamFile fp) { return bam_hdr_read(fp); }

    /*!
      @abstract      Write a header structure to BAM.
      @param  fp     BAM file handler
      @param  header pointer to the header structure
      @return        always 0 currently
     */
    static inline int bam_header_write(bamFile fp, const bam_header_t *header) { return bam_hdr_write(fp, header); }

    /*!
      @abstract   Read an alignment from BAM.
      @param  fp  BAM file handler
      @param  b   read alignment; all members are updated.
      @return     number of bytes read from the file

      @discussion The file position indicator must be
      placed right before an alignment. Upon success, this function
      will set the position indicator to the start of the next
      alignment. This function is not affected by the machine
      endianness.
     */
    // int bam_read1(bamFile fp, bam1_t *b);

    int bam_remove_B(bam1_t *b);

    /*!
      @abstract   Write an alignment to BAM.
      @param  fp  BAM file handler
      @param  b   alignment to write
      @return     number of bytes written to the file
     */
    // int bam_write1(bamFile fp, const bam1_t *b);

    /*! @function
      @abstract  Initiate a pointer to bam1_t struct
     */
//#define bam_init1()

    /*! @function
      @abstract  Free the memory allocated for an alignment.
      @param  b  pointer to an alignment
     */
//#define bam_destroy1(b)

    /*!
      @abstract       Format a BAM record in the SAM format
      @param  header  pointer to the header structure
      @param  b       alignment to print
      @return         a pointer to the SAM string
     */
    char *bam_format1(const bam_header_t *header, const bam1_t *b);

    /*! @abstract     Formats a BAM record and writes it and \n to stdout */
    void bam_view1(const bam_header_t *header, const bam1_t *b);

    /*!
      @abstract       Check whether a BAM record is plausibly valid
      @param  header  associated header structure, or NULL if unavailable
      @param  b       alignment to validate
      @return         0 if the alignment is invalid; non-zero otherwise

      @discussion  Simple consistency check of some of the fields of the
      alignment record.  If the header is provided, several additional checks
      are made.  Not all fields are checked, so a non-zero result is not a
      guarantee that the record is valid.  However it is usually good enough
      to detect when bam_seek() has been called with a virtual file offset
      that is not the offset of an alignment record.
     */
    int bam_validate1(const bam_header_t *header, const bam1_t *b);

    // TODO Parses headers, so not yet implemented in terms of htslib
    const char *bam_get_library(bam_header_t *header, const bam1_t *b);


    /***************
     * pileup APIs *
     ***************/

    /*! @typedef
      @abstract Structure for one alignment covering the pileup position.
      @field  b      pointer to the alignment
      @field  qpos   position of the read base at the pileup site, 0-based
      @field  indel  indel length; 0 for no indel, positive for ins and negative for del
      @field  is_del 1 iff the base on the padded read is a deletion
      @field  level  the level of the read in the "viewer" mode

      @discussion See also bam_plbuf_push() and bam_lplbuf_push(). The
      difference between the two functions is that the former does not
      set bam_pileup1_t::level, while the later does. Level helps the
      implementation of alignment viewers, but calculating this has some
      overhead.
     */
    // typedef struct { ... } bam_pileup1_t;

    // typedef int (*bam_plp_auto_f)(void *data, bam1_t *b);

    // typedef struct incomplete *bam_plp_t;

    // bam_plp_t bam_plp_init(bam_plp_auto_f read, void *data);
    // int bam_plp_push(bam_plp_t iter, const bam1_t *b);
    // const bam_pileup1_t *bam_plp_next(bam_plp_t iter, int *_tid, int *_pos, int *_n_plp);
    // const bam_pileup1_t *bam_plp_auto(bam_plp_t iter, int *_tid, int *_pos, int *_n_plp);
    // void bam_plp_set_maxcnt(bam_plp_t iter, int maxcnt);
    // void bam_plp_reset(bam_plp_t iter);
    // void bam_plp_destroy(bam_plp_t iter);

    // typedef struct incomplete *bam_mplp_t;

    // bam_mplp_t bam_mplp_init(int n, bam_plp_auto_f func,  void **data);
    // void bam_mplp_destroy(bam_mplp_t iter);
    // void bam_mplp_set_maxcnt(bam_mplp_t iter, int maxcnt);
    // int bam_mplp_auto(bam_mplp_t iter, int *_tid, int *_pos, int *n_plp, const bam_pileup1_t **plp);

    /*! @typedef
      @abstract    Type of function to be called by bam_plbuf_push().
      @param  tid  chromosome ID as is defined in the header
      @param  pos  start coordinate of the alignment, 0-based
      @param  n    number of elements in pl array
      @param  pl   array of alignments
      @param  data user provided data
      @discussion  See also bam_plbuf_push(), bam_plbuf_init() and bam_pileup1_t.
     */
    typedef int (*bam_pileup_f)(uint32_t tid, uint32_t pos, int n, const bam_pileup1_t *pl, void *data);

    typedef struct {
        bam_plp_t iter;
        bam_pileup_f func;
        void *data;
    } bam_plbuf_t;

    void bam_plbuf_reset(bam_plbuf_t *buf);
    bam_plbuf_t *bam_plbuf_init(bam_pileup_f func, void *data);
    void bam_plbuf_destroy(bam_plbuf_t *buf);
    int bam_plbuf_push(const bam1_t *b, bam_plbuf_t *buf);

    int bam_pileup_file(bamFile fp, int mask, bam_pileup_f func, void *func_data);

    struct __bam_lplbuf_t;
    typedef struct __bam_lplbuf_t bam_lplbuf_t;

    void bam_lplbuf_reset(bam_lplbuf_t *buf);

    /*! @abstract  bam_plbuf_init() equivalent with level calculated. */
    bam_lplbuf_t *bam_lplbuf_init(bam_pileup_f func, void *data);

    /*! @abstract  bam_plbuf_destroy() equivalent with level calculated. */
    void bam_lplbuf_destroy(bam_lplbuf_t *tv);

    /*! @abstract  bam_plbuf_push() equivalent with level calculated. */
    int bam_lplbuf_push(const bam1_t *b, bam_lplbuf_t *buf);


    /*********************
     * BAM indexing APIs *
     *********************/

    typedef hts_idx_t bam_index_t;

    /*!
      @abstract   Build index for a BAM file.
      @discussion Index file "fn.bai" will be created.
      @param  fn  name of the BAM file
      @return     always 0 currently
     */
    static inline int samtools_bam_index_build(const char *fn) { return bam_index_build(fn, 0); }
    #undef  bam_index_build
    #define bam_index_build samtools_bam_index_build

    /*!
      @abstract   Load index from file "fn.bai".
      @param  fn  name of the BAM file (NOT the index file)
      @return     pointer to the index structure
     */
    // bam_index_t *bam_index_load(const char *fn);

    /*!
      @abstract    Destroy an index structure.
      @param  idx  pointer to the index structure
     */
    static inline void bam_index_destroy(bam_index_t *idx) { hts_idx_destroy(idx); }

    /*! @typedef
      @abstract      Type of function to be called by bam_fetch().
      @param  b     the alignment
      @param  data  user provided data
     */
    typedef int (*bam_fetch_f)(const bam1_t *b, void *data);

    /*!
      @abstract Retrieve the alignments that are overlapped with the
      specified region.

      @discussion A user defined function will be called for each
      retrieved alignment ordered by its start position.

      @param  fp    BAM file handler
      @param  idx   pointer to the alignment index
      @param  tid   chromosome ID as is defined in the header
      @param  beg   start coordinate, 0-based
      @param  end   end coordinate, 0-based
      @param  data  user provided data (will be transferred to func)
      @param  func  user defined function
     */
    int bam_fetch(bamFile fp, const bam_index_t *idx, int tid, int beg, int end, void *data, bam_fetch_f func);

    static inline bam_iter_t bam_iter_query(const bam_index_t *idx, int tid, int beg, int end) { return bam_itr_queryi(idx, tid, beg, end); }
    static inline int bam_iter_read(bamFile fp, bam_iter_t iter, bam1_t *b) { return iter? hts_itr_next(fp, iter, b, 0) : bam_read1(fp, b); }
    static inline void bam_iter_destroy(bam_iter_t iter) { bam_itr_destroy(iter); }

    /*!
      @abstract       Parse a region in the format: "chr2:100,000-200,000".
      @discussion     bam_header_t::hash will be initialized if empty.
      @param  header  pointer to the header structure
      @param  str     string to be parsed
      @param  ref_id  the returned chromosome ID
      @param  begin   the returned start coordinate
      @param  end     the returned end coordinate
      @return         0 on success; -1 on failure
     */
    int bam_parse_region(bam_header_t *header, const char *str, int *ref_id, int *begin, int *end);


    /**************************
     * APIs for optional tags *
     **************************/

    /*!
      @abstract       Retrieve data of a tag
      @param  b       pointer to an alignment struct
      @param  tag     two-character tag to be retrieved

      @return  pointer to the type and data. The first character is the
      type that can be 'iIsScCdfAZH'.

      @discussion  Use bam_aux2?() series to convert the returned data to
      the corresponding type.
    */
    // uint8_t *bam_aux_get(const bam1_t *b, const char tag[2]);

    // int32_t bam_aux2i(const uint8_t *s);
    // float bam_aux2f(const uint8_t *s);
    #define bam_aux2d(s) (bam_aux2f((s)))
    // char bam_aux2A(const uint8_t *s);
    // char *bam_aux2Z(const uint8_t *s);

    // int bam_aux_del(bam1_t *b, uint8_t *s);
    // void bam_aux_append(bam1_t *b, const char tag[2], char type, int len, uint8_t *data);
    static inline uint8_t *bam_aux_get_core(bam1_t *b, const char tag[2]) { return bam_aux_get(b, tag); } // an alias of bam_aux_get()


    /*****************
     * Miscellaneous *
     *****************/

    /*!
      @abstract Calculate the rightmost coordinate of an alignment on the
      reference genome.

      @param  c      pointer to the bam1_core_t structure
      @param  cigar  the corresponding CIGAR array (from bam1_t::cigar)
      @return        the rightmost coordinate, 0-based
    */
    static inline uint32_t bam_calend(const bam1_core_t *c, const uint32_t *cigar) { return c->pos + (c->n_cigar? bam_cigar2rlen(c->n_cigar, cigar) : 1); }

    /*!
      @abstract      Calculate the length of the query sequence from CIGAR.
      @param  c      pointer to the bam1_core_t structure
      @param  cigar  the corresponding CIGAR array (from bam1_t::cigar)
      @return        length of the query sequence
    */
    static inline int32_t samtools_bam_cigar2qlen(const bam1_core_t *c, const uint32_t *cigar) { return bam_cigar2qlen(c->n_cigar, cigar); }
    #undef  bam_cigar2qlen
    #define bam_cigar2qlen samtools_bam_cigar2qlen
>>>>>>> ad732cd9

#ifdef __cplusplus
}
#endif

/*!
  @abstract    Calculate the minimum bin that contains a region [beg,end).
  @param  beg  start of the region, 0-based
  @param  end  end of the region, 0-based
  @return      bin
 */
static inline int bam_reg2bin(uint32_t beg, uint32_t end)
{
    return hts_reg2bin(beg, end, 14, 5);
}

/*!
  @abstract     Copy an alignment
  @param  bdst  destination alignment struct
  @param  bsrc  source alignment struct
  @return       pointer to the destination alignment struct
 */
// bam1_t *bam_copy1(bam1_t *bdst, const bam1_t *bsrc)

/*!
  @abstract     Duplicate an alignment
  @param  src   source alignment struct
  @return       pointer to the destination alignment struct
 */
// bam1_t *bam_dup1(const bam1_t *src)

#endif<|MERGE_RESOLUTION|>--- conflicted
+++ resolved
@@ -38,15 +38,7 @@
   @copyright Genome Research Ltd.
  */
 
-#ifndef VERSION
-<<<<<<< HEAD
-#define BAM_VERSION "0.1.20"
-=======
-#define BAM_VERSION "0.2.0+"
->>>>>>> ad732cd9
-#else
-#define BAM_VERSION VERSION
-#endif
+#define BAM_VERSION "1.0"
 
 #include <stdint.h>
 #include <stdlib.h>
@@ -197,414 +189,6 @@
 extern "C" {
 #endif
 
-<<<<<<< HEAD
-	/*********************
-	 * Low-level SAM I/O *
-	 *********************/
-
-	/*! @abstract TAM file handler */
-	typedef struct __tamFile_t *tamFile;
-
-	/*!
-	  @abstract   Open a SAM file for reading, either uncompressed or compressed by gzip/zlib.
-	  @param  fn  SAM file name
-	  @return     SAM file handler
-	 */
-	tamFile sam_open(const char *fn);
-
-	/*!
-	  @abstract   Close a SAM file handler
-	  @param  fp  SAM file handler
-	 */
-	void sam_close(tamFile fp);
-
-	/*!
-	  @abstract      Read one alignment from a SAM file handler
-	  @param  fp     SAM file handler
-	  @param  header header information (ordered names of chromosomes)
-	  @param  b      read alignment; all members in b will be updated
-	  @return        0 if successful; otherwise negative
-	 */
-	int sam_read1(tamFile fp, bam_header_t *header, bam1_t *b);
-
-	/*!
-	  @abstract       Read header information from a TAB-delimited list file.
-	  @param  fn_list file name for the list
-	  @return         a pointer to the header structure
-
-	  @discussion Each line in this file consists of chromosome name and
-	  the length of chromosome.
-	 */
-	bam_header_t *sam_header_read2(const char *fn_list);
-
-	/*!
-	  @abstract       Read header from a SAM file (if present)
-	  @param  fp      SAM file handler
-	  @return         pointer to header struct; 0 if no @SQ lines available
-	 */
-	bam_header_t *sam_header_read(tamFile fp);
-
-	/*!
-	  @abstract       Parse @SQ lines a update a header struct
-	  @param  h       pointer to the header struct to be updated
-	  @return         number of target sequences
-
-	  @discussion bam_header_t::{n_targets,target_len,target_name} will
-	  be destroyed in the first place.
-	 */
-	int sam_header_parse(bam_header_t *h);
-	int32_t bam_get_tid(const bam_header_t *header, const char *seq_name);
-
-	/*!
-	  @abstract       Parse @RG lines a update a header struct
-	  @param  h       pointer to the header struct to be updated
-	  @return         number of @RG lines
-
-	  @discussion bam_header_t::rg2lib will be destroyed in the first
-	  place.
-	 */
-	int sam_header_parse_rg(bam_header_t *h);
-
-#define sam_write1(header, b) bam_view1(header, b)
-
-
-	/********************************
-	 * APIs for string dictionaries *
-	 ********************************/
-
-	int bam_strmap_put(void *strmap, const char *rg, const char *lib);
-	const char *bam_strmap_get(const void *strmap, const char *rg);
-	void *bam_strmap_dup(const void*);
-	void *bam_strmap_init(void);
-	void bam_strmap_destroy(void *strmap);
-
-
-	/*********************
-	 * Low-level BAM I/O *
-	 *********************/
-
-	/*!
-	  @abstract Initialize a header structure.
-	  @return   the pointer to the header structure
-
-	  @discussion This function also modifies the global variable
-	  bam_is_be.
-	 */
-	bam_header_t *bam_header_init(void);
-
-	/*!
-	  @abstract        Destroy a header structure.
-	  @param  header  pointer to the header
-	 */
-	void bam_header_destroy(bam_header_t *header);
-
-	/*!
-	  @abstract   Read a header structure from BAM.
-	  @param  fp  BAM file handler, opened by bam_open()
-	  @return     pointer to the header structure
-
-	  @discussion The file position indicator must be placed at the
-	  beginning of the file. Upon success, the position indicator will
-	  be set at the start of the first alignment.
-	 */
-	bam_header_t *bam_header_read(bamFile fp);
-
-	/*!
-	  @abstract      Write a header structure to BAM.
-	  @param  fp     BAM file handler
-	  @param  header pointer to the header structure
-	  @return        always 0 currently
-	 */
-	int bam_header_write(bamFile fp, const bam_header_t *header);
-
-	/*!
-	  @abstract   Read an alignment from BAM.
-	  @param  fp  BAM file handler
-	  @param  b   read alignment; all members are updated.
-	  @return     number of bytes read from the file
-
-	  @discussion The file position indicator must be
-	  placed right before an alignment. Upon success, this function
-	  will set the position indicator to the start of the next
-	  alignment. This function is not affected by the machine
-	  endianness.
-	 */
-	int bam_read1(bamFile fp, bam1_t *b);
-
-	int bam_remove_B(bam1_t *b);
-
-	/*!
-	  @abstract Write an alignment to BAM.
-	  @param  fp       BAM file handler
-	  @param  c        pointer to the bam1_core_t structure
-	  @param  data_len total length of variable size data related to
-	                   the alignment
-	  @param  data     pointer to the concatenated data
-	  @return          number of bytes written to the file
-
-	  @discussion This function is not affected by the machine
-	  endianness.
-	 */
-	int bam_write1_core(bamFile fp, const bam1_core_t *c, int data_len, uint8_t *data);
-
-	/*!
-	  @abstract   Write an alignment to BAM.
-	  @param  fp  BAM file handler
-	  @param  b   alignment to write
-	  @return     number of bytes written to the file
-
-	  @abstract It is equivalent to:
-	    bam_write1_core(fp, &b->core, b->data_len, b->data)
-	 */
-	int bam_write1(bamFile fp, const bam1_t *b);
-
-	/*! @function
-	  @abstract  Initiate a pointer to bam1_t struct
-	 */
-#define bam_init1() ((bam1_t*)calloc(1, sizeof(bam1_t)))
-
-	/*! @function
-	  @abstract  Free the memory allocated for an alignment.
-	  @param  b  pointer to an alignment
-	 */
-#define bam_destroy1(b) do {					\
-		if (b) { free((b)->data); free(b); }	\
-	} while (0)
-
-	/*!
-	  @abstract       Format a BAM record in the SAM format
-	  @param  header  pointer to the header structure
-	  @param  b       alignment to print
-	  @return         a pointer to the SAM string
-	 */
-	char *bam_format1(const bam_header_t *header, const bam1_t *b);
-
-	char *bam_format1_core(const bam_header_t *header, const bam1_t *b, int of);
-
-	/*!
-	  @abstract       Check whether a BAM record is plausibly valid
-	  @param  header  associated header structure, or NULL if unavailable
-	  @param  b       alignment to validate
-	  @return         0 if the alignment is invalid; non-zero otherwise
-
-	  @discussion  Simple consistency check of some of the fields of the
-	  alignment record.  If the header is provided, several additional checks
-	  are made.  Not all fields are checked, so a non-zero result is not a
-	  guarantee that the record is valid.  However it is usually good enough
-	  to detect when bam_seek() has been called with a virtual file offset
-	  that is not the offset of an alignment record.
-	 */
-	int bam_validate1(const bam_header_t *header, const bam1_t *b);
-
-	const char *bam_get_library(bam_header_t *header, const bam1_t *b);
-
-
-	/***************
-	 * pileup APIs *
-	 ***************/
-
-	/*! @typedef
-	  @abstract Structure for one alignment covering the pileup position.
-	  @field  b      pointer to the alignment
-	  @field  qpos   position of the read base at the pileup site, 0-based
-	  @field  indel  indel length; 0 for no indel, positive for ins and negative for del
-	  @field  is_del 1 iff the base on the padded read is a deletion
-	  @field  level  the level of the read in the "viewer" mode
-
-	  @discussion See also bam_plbuf_push() and bam_lplbuf_push(). The
-	  difference between the two functions is that the former does not
-	  set bam_pileup1_t::level, while the later does. Level helps the
-	  implementation of alignment viewers, but calculating this has some
-	  overhead.
-	 */
-	typedef struct {
-		bam1_t *b;
-		int32_t qpos;
-		int indel, level;
-		uint32_t is_del:1, is_head:1, is_tail:1, is_refskip:1, aux:28;
-	} bam_pileup1_t;
-
-	typedef int (*bam_plp_auto_f)(void *data, bam1_t *b);
-
-	struct __bam_plp_t;
-	typedef struct __bam_plp_t *bam_plp_t;
-
-	bam_plp_t bam_plp_init(bam_plp_auto_f read, void *data);
-	int bam_plp_push(bam_plp_t iter, const bam1_t *b);
-	const bam_pileup1_t *bam_plp_next(bam_plp_t iter, int *_tid, int *_pos, int *_n_plp);
-	const bam_pileup1_t *bam_plp_auto(bam_plp_t iter, int *_tid, int *_pos, int *_n_plp);
-	void bam_plp_set_mask(bam_plp_t iter, int mask);
-	void bam_plp_set_maxcnt(bam_plp_t iter, int maxcnt);
-	void bam_plp_reset(bam_plp_t iter);
-	void bam_plp_destroy(bam_plp_t iter);
-
-	struct __bam_mplp_t;
-	typedef struct __bam_mplp_t *bam_mplp_t;
-
-	bam_mplp_t bam_mplp_init(int n, bam_plp_auto_f func,  void **data);
-	void bam_mplp_destroy(bam_mplp_t iter);
-	void bam_mplp_set_maxcnt(bam_mplp_t iter, int maxcnt);
-	int bam_mplp_auto(bam_mplp_t iter, int *_tid, int *_pos, int *n_plp, const bam_pileup1_t **plp);
-
-	/*! @typedef
-	  @abstract    Type of function to be called by bam_plbuf_push().
-	  @param  tid  chromosome ID as is defined in the header
-	  @param  pos  start coordinate of the alignment, 0-based
-	  @param  n    number of elements in pl array
-	  @param  pl   array of alignments
-	  @param  data user provided data
-	  @discussion  See also bam_plbuf_push(), bam_plbuf_init() and bam_pileup1_t.
-	 */
-	typedef int (*bam_pileup_f)(uint32_t tid, uint32_t pos, int n, const bam_pileup1_t *pl, void *data);
-
-	typedef struct {
-		bam_plp_t iter;
-		bam_pileup_f func;
-		void *data;
-	} bam_plbuf_t;
-
-	void bam_plbuf_set_mask(bam_plbuf_t *buf, int mask);
-	void bam_plbuf_reset(bam_plbuf_t *buf);
-	bam_plbuf_t *bam_plbuf_init(bam_pileup_f func, void *data);
-	void bam_plbuf_destroy(bam_plbuf_t *buf);
-	int bam_plbuf_push(const bam1_t *b, bam_plbuf_t *buf);
-
-	int bam_pileup_file(bamFile fp, int mask, bam_pileup_f func, void *func_data);
-
-	struct __bam_lplbuf_t;
-	typedef struct __bam_lplbuf_t bam_lplbuf_t;
-
-	void bam_lplbuf_reset(bam_lplbuf_t *buf);
-
-	/*! @abstract  bam_plbuf_init() equivalent with level calculated. */
-	bam_lplbuf_t *bam_lplbuf_init(bam_pileup_f func, void *data);
-
-	/*! @abstract  bam_plbuf_destroy() equivalent with level calculated. */
-	void bam_lplbuf_destroy(bam_lplbuf_t *tv);
-
-	/*! @abstract  bam_plbuf_push() equivalent with level calculated. */
-	int bam_lplbuf_push(const bam1_t *b, bam_lplbuf_t *buf);
-
-
-	/*********************
-	 * BAM indexing APIs *
-	 *********************/
-
-	struct __bam_index_t;
-	typedef struct __bam_index_t bam_index_t;
-
-	/*!
-	  @abstract   Build index for a BAM file.
-	  @discussion Index file "fn.bai" will be created.
-	  @param  fn  name of the BAM file
-	  @return     always 0 currently
-	 */
-	int bam_index_build(const char *fn);
-
-	/*!
-	  @abstract   Load index from file "fn.bai".
-	  @param  fn  name of the BAM file (NOT the index file)
-	  @return     pointer to the index structure
-	 */
-	bam_index_t *bam_index_load(const char *fn);
-
-	/*!
-	  @abstract    Destroy an index structure.
-	  @param  idx  pointer to the index structure
-	 */
-	void bam_index_destroy(bam_index_t *idx);
-
-	/*! @typedef
-	  @abstract      Type of function to be called by bam_fetch().
-	  @param  b     the alignment
-	  @param  data  user provided data
-	 */
-	typedef int (*bam_fetch_f)(const bam1_t *b, void *data);
-
-	/*!
-	  @abstract Retrieve the alignments that are overlapped with the
-	  specified region.
-
-	  @discussion A user defined function will be called for each
-	  retrieved alignment ordered by its start position.
-
-	  @param  fp    BAM file handler
-	  @param  idx   pointer to the alignment index
-	  @param  tid   chromosome ID as is defined in the header
-	  @param  beg   start coordinate, 0-based
-	  @param  end   end coordinate, 0-based
-	  @param  data  user provided data (will be transferred to func)
-	  @param  func  user defined function
-	 */
-	int bam_fetch(bamFile fp, const bam_index_t *idx, int tid, int beg, int end, void *data, bam_fetch_f func);
-
-	bam_iter_t bam_iter_query(const bam_index_t *idx, int tid, int beg, int end);
-	int bam_iter_read(bamFile fp, bam_iter_t iter, bam1_t *b);
-	void bam_iter_destroy(bam_iter_t iter);
-
-	/*!
-	  @abstract       Parse a region in the format: "chr2:100,000-200,000".
-	  @discussion     bam_header_t::hash will be initialized if empty.
-	  @param  header  pointer to the header structure
-	  @param  str     string to be parsed
-	  @param  ref_id  the returned chromosome ID
-	  @param  begin   the returned start coordinate
-	  @param  end     the returned end coordinate
-	  @return         0 on success; -1 on failure
-	 */
-	int bam_parse_region(bam_header_t *header, const char *str, int *ref_id, int *begin, int *end);
-
-
-	/**************************
-	 * APIs for optional tags *
-	 **************************/
-
-	/*!
-	  @abstract       Retrieve data of a tag
-	  @param  b       pointer to an alignment struct
-	  @param  tag     two-character tag to be retrieved
-
-	  @return  pointer to the type and data. The first character is the
-	  type that can be 'iIsScCdfAZH'.
-
-	  @discussion  Use bam_aux2?() series to convert the returned data to
-	  the corresponding type.
-	*/
-	uint8_t *bam_aux_get(const bam1_t *b, const char tag[2]);
-
-	int32_t bam_aux2i(const uint8_t *s);
-	float bam_aux2f(const uint8_t *s);
-	double bam_aux2d(const uint8_t *s);
-	char bam_aux2A(const uint8_t *s);
-	char *bam_aux2Z(const uint8_t *s);
-
-	int bam_aux_del(bam1_t *b, uint8_t *s);
-	void bam_aux_append(bam1_t *b, const char tag[2], char type, int len, uint8_t *data);
-	uint8_t *bam_aux_get_core(bam1_t *b, const char tag[2]); // an alias of bam_aux_get()
-
-
-	/*****************
-	 * Miscellaneous *
-	 *****************/
-
-	/*!  
-	  @abstract Calculate the rightmost coordinate of an alignment on the
-	  reference genome.
-
-	  @param  c      pointer to the bam1_core_t structure
-	  @param  cigar  the corresponding CIGAR array (from bam1_t::cigar)
-	  @return        the rightmost coordinate, 0-based
-	*/
-	uint32_t bam_calend(const bam1_core_t *c, const uint32_t *cigar);
-
-	/*!
-	  @abstract      Calculate the length of the query sequence from CIGAR.
-	  @param  c      pointer to the bam1_core_t structure
-	  @param  cigar  the corresponding CIGAR array (from bam1_t::cigar)
-	  @return        length of the query sequence
-	*/
-	int32_t bam_cigar2qlen(const bam1_core_t *c, const uint32_t *cigar);
-=======
     /*********************
      * Low-level SAM I/O *
      *********************/
@@ -956,7 +540,6 @@
     static inline int32_t samtools_bam_cigar2qlen(const bam1_core_t *c, const uint32_t *cigar) { return bam_cigar2qlen(c->n_cigar, cigar); }
     #undef  bam_cigar2qlen
     #define bam_cigar2qlen samtools_bam_cigar2qlen
->>>>>>> ad732cd9
 
 #ifdef __cplusplus
 }
