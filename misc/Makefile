CC=			gcc
CXX=		g++
CFLAGS=		-g -Wall -O2 #-m64 #-arch ppc
CXXFLAGS=	$(CFLAGS)
DFLAGS=		-D_FILE_OFFSET_BITS=64
OBJS=		
<<<<<<< HEAD
PROG=		md5sum-lite md5fa maq2sam-short maq2sam-long ace2sam wgsim seqtk bamcheck
=======
PROG=		md5sum-lite md5fa maq2sam-short maq2sam-long ace2sam wgsim bamcheck
>>>>>>> 0fab6afc
INCLUDES=	-I..
SUBDIRS=	.

.SUFFIXES:.c .o

.c.o:
		$(CC) -c $(CFLAGS) $(DFLAGS) $(INCLUDES) $< -o $@

all:$(PROG)

lib-recur all-recur clean-recur cleanlocal-recur install-recur:
		@target=`echo $@ | sed s/-recur//`; \
		wdir=`pwd`; \
		list='$(SUBDIRS)'; for subdir in $$list; do \
			cd $$subdir; \
			$(MAKE) CC="$(CC)" DFLAGS="$(DFLAGS)" CFLAGS="$(CFLAGS)" \
				INCLUDES="$(INCLUDES)" $$target || exit 1; \
			cd $$wdir; \
		done;

lib:

bamcheck:bamcheck.o
		$(CC) $(CFLAGS) -o $@ bamcheck.o -lm -lz -L.. -lbam

bamcheck.o:bamcheck.c ../faidx.h ../khash.h ../sam.h ../razf.h
		$(CC) $(CFLAGS) -c -I.. -o $@ bamcheck.c

ace2sam:ace2sam.o
		$(CC) $(CFLAGS) -o $@ ace2sam.o -lz

wgsim:wgsim.o
		$(CC) $(CFLAGS) -o $@ wgsim.o -lm -lz

md5fa:md5.o md5fa.o md5.h ../kseq.h
		$(CC) $(CFLAGS) -o $@ md5.o md5fa.o -lz

md5sum-lite:md5sum-lite.o
		$(CC) $(CFLAGS) -o $@ md5sum-lite.o

md5sum-lite.o:md5.c md5.h
		$(CC) -c $(CFLAGS) -DMD5SUM_MAIN -o $@ md5.c

maq2sam-short:maq2sam.c
		$(CC) $(CFLAGS) -o $@ maq2sam.c -lz

maq2sam-long:maq2sam.c
		$(CC) $(CFLAGS) -DMAQ_LONGREADS -o $@ maq2sam.c -lz

md5fa.o:md5.h md5fa.c
		$(CC) $(CFLAGS) -c -I.. -o $@ md5fa.c

wgsim.o:wgsim.c ../kseq.h
		$(CC) $(CFLAGS) -c -I.. -o $@ wgsim.c

ace2sam.o:ace2sam.c ../kstring.h ../kseq.h
		$(CC) $(CFLAGS) -c -I.. -o $@ ace2sam.c

cleanlocal:
		rm -fr gmon.out *.o a.out *.exe *.dSYM $(PROG) *~ *.a

clean:cleanlocal-recur<|MERGE_RESOLUTION|>--- conflicted
+++ resolved
@@ -4,11 +4,7 @@
 CXXFLAGS=	$(CFLAGS)
 DFLAGS=		-D_FILE_OFFSET_BITS=64
 OBJS=		
-<<<<<<< HEAD
-PROG=		md5sum-lite md5fa maq2sam-short maq2sam-long ace2sam wgsim seqtk bamcheck
-=======
 PROG=		md5sum-lite md5fa maq2sam-short maq2sam-long ace2sam wgsim bamcheck
->>>>>>> 0fab6afc
 INCLUDES=	-I..
 SUBDIRS=	.
 
@@ -32,7 +28,7 @@
 lib:
 
 bamcheck:bamcheck.o
-		$(CC) $(CFLAGS) -o $@ bamcheck.o -lm -lz -L.. -lbam
+		$(CC) $(CFLAGS) -o $@ bamcheck.o -lm -lz -L.. -lbam -lpthread
 
 bamcheck.o:bamcheck.c ../faidx.h ../khash.h ../sam.h ../razf.h
 		$(CC) $(CFLAGS) -c -I.. -o $@ bamcheck.c
