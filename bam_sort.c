/*  bam_sort.c -- sorting and merging.

    Copyright (C) 2008-2015 Genome Research Ltd.
    Portions copyright (C) 2009-2012 Broad Institute.

    Author: Heng Li <lh3@sanger.ac.uk>
    Author: Martin Pollard <mp15@sanger.ac.uk>

Permission is hereby granted, free of charge, to any person obtaining a copy
of this software and associated documentation files (the "Software"), to deal
in the Software without restriction, including without limitation the rights
to use, copy, modify, merge, publish, distribute, sublicense, and/or sell
copies of the Software, and to permit persons to whom the Software is
furnished to do so, subject to the following conditions:

The above copyright notice and this permission notice shall be included in
all copies or substantial portions of the Software.

THE SOFTWARE IS PROVIDED "AS IS", WITHOUT WARRANTY OF ANY KIND, EXPRESS OR
IMPLIED, INCLUDING BUT NOT LIMITED TO THE WARRANTIES OF MERCHANTABILITY,
FITNESS FOR A PARTICULAR PURPOSE AND NONINFRINGEMENT. IN NO EVENT SHALL
THE AUTHORS OR COPYRIGHT HOLDERS BE LIABLE FOR ANY CLAIM, DAMAGES OR OTHER
LIABILITY, WHETHER IN AN ACTION OF CONTRACT, TORT OR OTHERWISE, ARISING
FROM, OUT OF OR IN CONNECTION WITH THE SOFTWARE OR THE USE OR OTHER
DEALINGS IN THE SOFTWARE.  */

#include <stdbool.h>
#include <stdlib.h>
#include <ctype.h>
#include <errno.h>
#include <stdio.h>
#include <string.h>
#include <regex.h>
#include <time.h>
#include <unistd.h>
#include <getopt.h>
#include "htslib/ksort.h"
#include "htslib/khash.h"
#include "htslib/klist.h"
#include "htslib/kstring.h"
#include "htslib/sam.h"
#include "sam_opts.h"

#if !defined(__DARWIN_C_LEVEL) || __DARWIN_C_LEVEL < 900000L
#define NEED_MEMSET_PATTERN4
#endif

#ifdef NEED_MEMSET_PATTERN4
void memset_pattern4(void *target, const void *pattern, size_t size) {
    uint32_t* target_iter = target;
    size_t loops = size/4;
    size_t i;
    for (i = 0; i < loops; ++i) {
        memcpy(target_iter, pattern, 4);
        ++target_iter;
    }
    if (size%4 != 0)
        memcpy(target_iter, pattern, size%4);
}
#endif

KHASH_INIT(c2c, char*, char*, 1, kh_str_hash_func, kh_str_hash_equal)
KHASH_MAP_INIT_STR(c2i, int)

#define __free_char(p)
KLIST_INIT(hdrln, char*, __free_char)

static int g_is_by_qname = 0;

static int strnum_cmp(const char *_a, const char *_b)
{
    const unsigned char *a = (const unsigned char*)_a, *b = (const unsigned char*)_b;
    const unsigned char *pa = a, *pb = b;
    while (*pa && *pb) {
        if (isdigit(*pa) && isdigit(*pb)) {
            while (*pa == '0') ++pa;
            while (*pb == '0') ++pb;
            while (isdigit(*pa) && isdigit(*pb) && *pa == *pb) ++pa, ++pb;
            if (isdigit(*pa) && isdigit(*pb)) {
                int i = 0;
                while (isdigit(pa[i]) && isdigit(pb[i])) ++i;
                return isdigit(pa[i])? 1 : isdigit(pb[i])? -1 : (int)*pa - (int)*pb;
            } else if (isdigit(*pa)) return 1;
            else if (isdigit(*pb)) return -1;
            else if (pa - a != pb - b) return pa - a < pb - b? 1 : -1;
        } else {
            if (*pa != *pb) return (int)*pa - (int)*pb;
            ++pa; ++pb;
        }
    }
    return *pa? 1 : *pb? -1 : 0;
}

#define HEAP_EMPTY UINT64_MAX

typedef struct {
    int i;
    uint64_t pos, idx;
    bam1_t *b;
} heap1_t;

#define __pos_cmp(a, b) ((a).pos > (b).pos || ((a).pos == (b).pos && ((a).i > (b).i || ((a).i == (b).i && (a).idx > (b).idx))))

// Function to compare reads in the heap and determine which one is < the other
static inline int heap_lt(const heap1_t a, const heap1_t b)
{
    if (g_is_by_qname) {
        int t;
        if (a.b == NULL || b.b == NULL) return a.b == NULL? 1 : 0;
        t = strnum_cmp(bam_get_qname(a.b), bam_get_qname(b.b));
        return (t > 0 || (t == 0 && (a.b->core.flag&0xc0) > (b.b->core.flag&0xc0)));
    } else return __pos_cmp(a, b);
}

KSORT_INIT(heap, heap1_t, heap_lt)

typedef struct trans_tbl {
    int32_t n_targets;
    int* tid_trans;
    kh_c2c_t* rg_trans;
    kh_c2c_t* pg_trans;
    bool lost_coord_sort;
} trans_tbl_t;

static void trans_tbl_destroy(trans_tbl_t *tbl) {
    free(tbl->tid_trans);
    khiter_t iter;
    for (iter = kh_begin(tbl->rg_trans); iter != kh_end(tbl->rg_trans); ++iter) {
        if (kh_exist(tbl->rg_trans, iter)) {
            free(kh_value(tbl->rg_trans, iter));
            free(kh_key(tbl->rg_trans, iter));
        }
    }
    for (iter = kh_begin(tbl->pg_trans); iter != kh_end(tbl->pg_trans); ++iter) {
        if (kh_exist(tbl->pg_trans, iter)) {
            free(kh_value(tbl->pg_trans, iter));
            free(kh_key(tbl->pg_trans, iter));
        }
    }

    kh_destroy(c2c,tbl->rg_trans);
    kh_destroy(c2c,tbl->pg_trans);
}

// scan text_in, copying all lines beginning with the string header_type to
// the buffer output_pointer. Return a pointer to the first unused position in
// output_pointer after the last copied newline.
static char *copy_headers(char *output_pointer, const char *header_type, char *text_in) {
    char *begin_pointer;
    const char *end_pointer = text_in;
    while ((begin_pointer = strstr(end_pointer, header_type))) {
        end_pointer = strchr(begin_pointer, '\n');
        // Copy header line, provided the match was at the start of the line
        if (begin_pointer == text_in || *(begin_pointer - 1) == '\n') {
            size_t length = end_pointer - begin_pointer + 1;
            memcpy(output_pointer, begin_pointer, length);
            output_pointer += length;
            *begin_pointer = '#';  // Mark header as copied
        }
    }
    return output_pointer;
}

// Takes in existing header and rewrites it in the usual order HD, SQ, RG, PG CO, other
static void pretty_header(char** text_in_out, int32_t text_len)
{
    char *output, *output_pointer;
    output = output_pointer = (char*)calloc(1,text_len+1);
    output[text_len] = '\0';

    // Read @HD and write
    output_pointer = copy_headers(output_pointer, "@HD", *text_in_out);

    // Read @SQ's and write
    output_pointer = copy_headers(output_pointer, "@SQ", *text_in_out);

    // Read @RG's and write
    output_pointer = copy_headers(output_pointer, "@RG", *text_in_out);

    // Read @PG's and write
    output_pointer = copy_headers(output_pointer, "@PG", *text_in_out);

    // Read any other headers (including @CO) and write
    char *line, *end_pointer;
    for (line = *text_in_out; *line; line = end_pointer + 1) {
        end_pointer = strchr(line, '\n');
        if (end_pointer == NULL) abort();
        if (line[0] == '@') {
            size_t length = end_pointer - line + 1;
            memcpy(output_pointer, line, length);
            output_pointer += length;
        }
    }

    // Safety check, make sure we copied it all, if we didn't something is wrong with the header
    if ( output+text_len != output_pointer ) {
        fprintf(stderr, "[pretty_header] invalid header\n");
        exit(1);
    }
    free(*text_in_out);
    *text_in_out = output;
}

static void trans_tbl_init(bam_hdr_t* out, bam_hdr_t* translate, trans_tbl_t* tbl, bool merge_rg, bool merge_pg, const char* rg_override)
{
    tbl->n_targets = translate->n_targets;
    tbl->tid_trans = (int*)calloc(translate->n_targets, sizeof(int));
    tbl->rg_trans = kh_init(c2c);
    tbl->pg_trans = kh_init(c2c);
    if (!tbl->tid_trans || !tbl->rg_trans || !tbl->pg_trans) { perror("out of memory"); exit(-1); }

    int32_t out_len = out->l_text;
    while (out_len > 0 && out->text[out_len-1] == '\n') {--out_len; } // strip trailing \n's
    kstring_t out_text = { 0, 0, NULL };
    kputsn(out->text, out_len, &out_text);

    int i, min_tid = -1;
    tbl->lost_coord_sort = false;

    khash_t(c2i) *out_tid = kh_init(c2i);
    for (i = 0; i < out->n_targets; ++i) {
        int ret;
        khiter_t iter = kh_put(c2i, out_tid, out->target_name[i], &ret);
        if (ret <= 0) abort();
        kh_value(out_tid, iter) = i;
    }

    // @HD
    {
        regex_t hd;
        regmatch_t* matches = (regmatch_t*)calloc(2, sizeof(regmatch_t));
        regmatch_t* matches_2 = (regmatch_t*)calloc(2, sizeof(regmatch_t));
        if (matches == NULL) { perror("out of memory"); exit(-1); }
        regcomp(&hd, "^@HD.*", REG_EXTENDED|REG_NEWLINE);
        if (regexec(&hd, translate->text, 1, matches, 0) != 0)
        {
            fprintf(stderr, "No @HD tag found.\n");
            exit(1);
        }
        // Only add @HD tag if not already in output
        if (regexec(&hd, out->text, 1, matches_2, 0) != 0)
        {
            kputsn(translate->text+matches[0].rm_so, matches[0].rm_eo-matches[0].rm_so, &out_text);
        } // TODO: handle case when @HD needs merging.
        regfree(&hd);
        free(matches_2);
        free(matches);
    }

    // SQ
    for (i = 0; i < translate->n_targets; ++i) {
        khiter_t iter = kh_get(c2i, out_tid, translate->target_name[i]);

        if (iter == kh_end(out_tid)) { // Append missing entries to out
            tbl->tid_trans[i] = out->n_targets++;
            out->target_name = (char**)realloc(out->target_name, sizeof(char*)*out->n_targets);
            out->target_name[out->n_targets-1] = strdup(translate->target_name[i]);
            out->target_len = (uint32_t*)realloc(out->target_len, sizeof(uint32_t)*out->n_targets);
            out->target_len[out->n_targets-1] = translate->target_len[i];
            // grep line with regex '^@SQ.*\tSN:%s(\t.*$|$)', translate->target_name[i]
            // from translate->text
            regex_t sq_id;
            regmatch_t* matches = (regmatch_t*)calloc(2, sizeof(regmatch_t));
            if (matches == NULL) { perror("out of memory"); exit(-1); }
            kstring_t seq_regex = { 0, 0, NULL };
            ksprintf(&seq_regex, "^@SQ.*\tSN:%s(\t.*$|$)", translate->target_name[i]);
            regcomp(&sq_id, seq_regex.s, REG_EXTENDED|REG_NEWLINE);
            free(seq_regex.s);
            if (regexec(&sq_id, translate->text, 1, matches, 0) != 0)
            {
                fprintf(stderr, "[trans_tbl_init] @SQ SN (%s) found in binary header but not text header.\n",translate->target_name[i]);
                exit(1);
            }
            regfree(&sq_id);

            // Produce our output line and append it to out_text
            kputc('\n', &out_text);
            kputsn(translate->text+matches[0].rm_so, matches[0].rm_eo-matches[0].rm_so, &out_text);

            free(matches);
        } else {
            tbl->tid_trans[i] = kh_value(out_tid, iter);
        }
        if (tbl->tid_trans[i] > min_tid) {
            min_tid = tbl->tid_trans[i];
        } else {
            tbl->lost_coord_sort = true;
        }
    }
    kh_destroy(c2i, out_tid);

    // grep @RG id's
    regex_t rg_id;
    regmatch_t* matches = (regmatch_t*)calloc(2, sizeof(regmatch_t));
    if (matches == NULL) { perror("out of memory"); exit(-1); }
    regcomp(&rg_id, "^@RG.*\tID:([!-)+-<>-~][ !-~]*)(\t.*$|$)", REG_EXTENDED|REG_NEWLINE);
    char* text = translate->text;
    klist_t(hdrln) *rg_list = kl_init(hdrln);
    bool loop = true;
    while(loop) { //   foreach rg id in translate's header
        if (regexec(&rg_id, text, 2, matches, 0) != 0) break;
        // matches[0] is the whole @RG line; matches[1] is the ID field value
        kstring_t match_id = { 0, 0, NULL };
        kputsn(text+matches[1].rm_so, matches[1].rm_eo-matches[1].rm_so, &match_id);

        // is our matched ID in our output list already
        regex_t rg_id_search;
        kstring_t rg_regex = { 0, 0, NULL };
        ksprintf(&rg_regex, "^@RG.*\tID:%s(\t.*$|$)", match_id.s);
        regcomp(&rg_id_search, rg_regex.s, REG_EXTENDED|REG_NEWLINE|REG_NOSUB);
        free(rg_regex.s);
        kstring_t transformed_id = { 0, 0, NULL };
        bool transformed_equals_match; // Have we changed the ID of this line?
        bool not_found_in_output; // Do we need to add this line to our output?
        not_found_in_output = regexec(&rg_id_search, out->text, 0, NULL, 0) == REG_NOMATCH;

        if (rg_override) {
            // If we're overriding RG terminate the loop early
            kputs(rg_override, &transformed_id);
            transformed_equals_match = false;
            rg_override = NULL;
            loop = false;
        } else {
            if ( not_found_in_output || merge_rg) {
                // Not in there so can add it as 1-1 mapping
                kputs(match_id.s, &transformed_id);
                transformed_equals_match = true;
            } else {
                // It's in there so we need to transform it by appending random number to id
                ksprintf(&transformed_id, "%s-%0lX", match_id.s, lrand48());
                transformed_equals_match = false;
            }
        }
        regfree(&rg_id_search);

        // Insert it into our translation map
        int in_there = 0;
        khiter_t iter = kh_put(c2c, tbl->rg_trans, ks_release(&match_id), &in_there);
        char *transformed_id_s = ks_release(&transformed_id);
        kh_value(tbl->rg_trans,iter) = transformed_id_s;
        // take matched line and replace ID with transformed_id
        kstring_t transformed_line = { 0, 0, NULL };
        if (transformed_equals_match) {
            kputsn(text+matches[0].rm_so, matches[0].rm_eo-matches[0].rm_so, &transformed_line);
        } else {
            kputsn(text+matches[0].rm_so, matches[1].rm_so-matches[0].rm_so, &transformed_line);
            kputs(transformed_id_s, &transformed_line);
            kputsn(text+matches[1].rm_eo, matches[0].rm_eo-matches[1].rm_eo, &transformed_line);
        }

        // Does this line need to go into our output header?
        if (!(transformed_equals_match && merge_rg && !not_found_in_output)) {
            // append line to linked list for PG processing
            char** ln = kl_pushp(hdrln, rg_list);
            *ln = ks_release(&transformed_line);  // Give away to linked list
        }
        else free(transformed_line.s);

        text += matches[0].rm_eo; // next!
    }
    regfree(&rg_id);

    // If there are no RG lines in the file and we are overriding add one
    if (rg_override && kl_begin(rg_list) == NULL) {
        char* line = (char *) malloc(7 + strlen(rg_override) + 1);
        sprintf(line, "@RG\tID:%s", rg_override);
        char** ln = kl_pushp(hdrln, rg_list);
        *ln = line;
    }

    // Do same for PG id's
    regex_t pg_id;
    regcomp(&pg_id, "^@PG.*\tID:([!-)+-<>-~][ !-~]*)(\t.*$|$)", REG_EXTENDED|REG_NEWLINE);
    text = translate->text;
    klist_t(hdrln) *pg_list = kl_init(hdrln);
    while(1) { //   foreach pg id in translate's header
        if (regexec(&pg_id, text, 2, matches, 0) != 0) break;
        kstring_t match_id = { 0, 0, NULL };
        kputsn(text+matches[1].rm_so, matches[1].rm_eo-matches[1].rm_so, &match_id);

        // is our matched ID in our output list already
        regex_t pg_id_search;
        kstring_t pg_regex = { 0, 0, NULL };
        ksprintf(&pg_regex, "^@PG.*\tID:%s(\t.*$|$)", match_id.s);
        regcomp(&pg_id_search, pg_regex.s, REG_EXTENDED|REG_NEWLINE|REG_NOSUB);
        free(pg_regex.s);
        kstring_t transformed_id = { 0, 0, NULL };
        bool transformed_equals_match; // Have we changed the ID of this line?
        bool not_found_in_output; // Do we need to add this line to our output?
        not_found_in_output = regexec(&pg_id_search, out->text, 0, NULL, 0) == REG_NOMATCH;
        if (not_found_in_output || merge_pg) {
            // Not in there so can add it as 1-1 mapping
            kputs(match_id.s, &transformed_id);
            transformed_equals_match = true;
        } else {
            // It's in there so we need to transform it by appending random number to id
            ksprintf(&transformed_id, "%s-%0lX", match_id.s, lrand48());
            transformed_equals_match = false;
        }
        regfree(&pg_id_search);

        // Insert it into our translation map
        int in_there = 0;
        khiter_t iter = kh_put(c2c, tbl->pg_trans, ks_release(&match_id), &in_there);
        char *transformed_id_s = ks_release(&transformed_id);
        kh_value(tbl->pg_trans,iter) = transformed_id_s;
        // take matched line and replace ID with transformed_id
        kstring_t transformed_line = { 0, 0, NULL };
        if (transformed_equals_match) {
            kputsn(text+matches[0].rm_so, matches[0].rm_eo-matches[0].rm_so, &transformed_line);
        } else {
            kputsn(text+matches[0].rm_so, matches[1].rm_so-matches[0].rm_so, &transformed_line);
            kputs(transformed_id_s, &transformed_line);
            kputsn(text+matches[1].rm_eo, matches[0].rm_eo-matches[1].rm_eo, &transformed_line);
        }

        // Does this line need to go into our output header?
        if (!(transformed_equals_match && merge_pg && !not_found_in_output)) {
            // append line to linked list for PP processing
            char** ln = kl_pushp(hdrln, pg_list);
            *ln = ks_release(&transformed_line);  // Give away to linked list
        }
        else free(transformed_line.s);
        text += matches[0].rm_eo; // next!
    }
    regfree(&pg_id);
    // need to translate PP's on the fly in second pass because they may not be in correct order and need complete tbl->pg_trans to do this
    // for each line {
    // with ID replaced with tranformed_id and PP's transformed using the translation table
    // }
    regex_t pg_pp;
    regcomp(&pg_pp, "^@PG.*\tPP:([!-)+-<>-~][!-~]*)(\t.*$|$)", REG_EXTENDED|REG_NEWLINE);
    kliter_t(hdrln) *iter = kl_begin(pg_list);
    while (iter != kl_end(pg_list)) {
        char* data = kl_val(iter);

        kstring_t transformed_line = { 0, 0, NULL };
        // Find PP tag
        if (regexec(&pg_pp, data, 2, matches, 0) == 0) {
            // Lookup in hash table
            kstring_t pp_id = { 0, 0, NULL };
            kputsn(data+matches[1].rm_so, matches[1].rm_eo-matches[1].rm_so, &pp_id);

            khiter_t k = kh_get(c2c, tbl->pg_trans, pp_id.s);
            free(pp_id.s);
            char* transformed_id = kh_value(tbl->pg_trans,k);
            // Replace
            kputsn(data, matches[1].rm_so-matches[0].rm_so, &transformed_line);
            kputs(transformed_id, &transformed_line);
            kputsn(data+matches[1].rm_eo, matches[0].rm_eo-matches[1].rm_eo, &transformed_line);
        } else { kputs(data, &transformed_line); }
        // Produce our output line and append it to out_text
        kputc('\n', &out_text);
        kputsn(transformed_line.s, transformed_line.l, &out_text);

        free(transformed_line.s);
        free(data);
        iter = kl_next(iter);
    }
    regfree(&pg_pp);

    // Need to also translate @RG PG's on the fly too
    regex_t rg_pg;
    regcomp(&rg_pg, "^@RG.*\tPG:([!-)+-<>-~][!-~]*)(\t.*$|$)", REG_EXTENDED|REG_NEWLINE);
    kliter_t(hdrln) *rg_iter = kl_begin(rg_list);
    while (rg_iter != kl_end(rg_list)) {
        char* data = kl_val(rg_iter);

        kstring_t transformed_line = { 0, 0, NULL };
        // Find PG tag
        if (regexec(&rg_pg, data, 2, matches, 0) == 0) {
            // Lookup in hash table
            kstring_t pg_id = { 0, 0, NULL };
            kputsn(data+matches[1].rm_so, matches[1].rm_eo-matches[1].rm_so, &pg_id);

            khiter_t k = kh_get(c2c, tbl->pg_trans, pg_id.s);
            free(pg_id.s);
            char* transformed_id = kh_value(tbl->pg_trans,k);
            // Replace
            kputsn(data, matches[1].rm_so-matches[0].rm_so, &transformed_line);
            kputs(transformed_id, &transformed_line);
            kputsn(data+matches[1].rm_eo, matches[0].rm_eo-matches[1].rm_eo, &transformed_line);
        } else { kputs(data, &transformed_line); }
        // Produce our output line and append it to out_text
        kputc('\n', &out_text);
        kputsn(transformed_line.s, transformed_line.l, &out_text);

        free(transformed_line.s);
        free(data);
        rg_iter = kl_next(rg_iter);
    }

    regfree(&rg_pg);
    kl_destroy(hdrln,pg_list);
    kl_destroy(hdrln,rg_list);
    free(matches);

    // Just append @CO headers without translation
    const char *line, *end_pointer;
    for (line = translate->text; *line; line = end_pointer + 1) {
        end_pointer = strchr(line, '\n');
        if (strncmp(line, "@CO", 3) == 0) {
            kputc('\n', &out_text);
            if (end_pointer) kputsn(line, end_pointer - line, &out_text);
            else kputs(line, &out_text);
        }
        if (end_pointer == NULL) break;
    }

    // Add trailing \n and write back to header
    free(out->text);
    kputc('\n', &out_text);
    out->l_text = out_text.l;
    out->text = ks_release(&out_text);
}

static void bam_translate(bam1_t* b, trans_tbl_t* tbl)
{
    // Update target id if not unmapped tid
    if ( b->core.tid >= 0 ) { b->core.tid = tbl->tid_trans[b->core.tid]; }
    if ( b->core.mtid >= 0 ) { b->core.mtid = tbl->tid_trans[b->core.mtid]; }

    // If we have a RG update it
    uint8_t *rg = bam_aux_get(b, "RG");
    if (rg) {
        char* decoded_rg = bam_aux2Z(rg);
        khiter_t k = kh_get(c2c, tbl->rg_trans, decoded_rg);
        if (k != kh_end(tbl->rg_trans)) {
            char* translate_rg = kh_value(tbl->rg_trans,k);
            bam_aux_del(b, rg);
            bam_aux_append(b, "RG", 'Z', strlen(translate_rg) + 1, (uint8_t*)translate_rg);
        } else {
            fprintf(stderr, "[bam_translate] RG tag \"%s\" on read \"%s\" encountered with no corresponding entry in header, tag lost\n",decoded_rg, bam_get_qname(b));
            bam_aux_del(b, rg);
        }
    }

    // If we have a PG update it
    uint8_t *pg = bam_aux_get(b, "PG");
    if (pg) {
        char* decoded_pg = bam_aux2Z(pg);
        khiter_t k = kh_get(c2c, tbl->pg_trans, decoded_pg);
        if (k != kh_end(tbl->pg_trans)) {
            char* translate_pg = kh_value(tbl->pg_trans,k);
            bam_aux_del(b, pg);
            bam_aux_append(b, "PG", 'Z', strlen(translate_pg) + 1, (uint8_t*)translate_pg);
        } else {
            fprintf(stderr, "[bam_translate] PG tag \"%s\" on read \"%s\" encountered with no corresponding entry in header, tag lost\n",decoded_pg, bam_get_qname(b));
            bam_aux_del(b, pg);
        }
    }
}

int* rtrans_build(int n, int n_targets, trans_tbl_t* translation_tbl)
{
    // Create reverse translation table for tids
    int* rtrans = (int*)malloc(sizeof(int32_t)*n*n_targets);
    const int32_t NOTID = INT32_MIN;
    memset_pattern4((void*)rtrans, &NOTID, sizeof(int32_t)*n*n_targets);
    int i;
    for (i = 0; i < n; ++i) {
        int j;
        for (j = 0; j < (translation_tbl+i)->n_targets; ++j) {
            if ((translation_tbl+i)->tid_trans[j] != -1) {
                rtrans[i*n_targets + (translation_tbl+i)->tid_trans[j]] = j;
            }
        }
    }

    return rtrans;
}

#define MERGE_RG          1 // Attach RG tag based on filename
#define MERGE_UNCOMP      2 // Generate uncompressed BAM
#define MERGE_LEVEL1      4 // Compress the BAM at level 1 (fast) mode
#define MERGE_FORCE       8 // Overwrite output BAM if it exists
#define MERGE_COMBINE_RG 16 // Combine RG tags frather than redefining them
#define MERGE_COMBINE_PG 32 // Combine PG tags frather than redefining them

/*
 * How merging is handled
 *
 * If a hheader is defined use we will use that as our output header
 * otherwise we use the first header from the first input file.
 *
 * Now go through each file and create a translation table for that file for:
 * -RG
 * -tid
 * -PG tags
 *
 * Then whenever we read a record from a bam we translate that read before
 * stashing it in the hash.
 *
 * In the actual merge, a read is read from each input file, translated and
 * stashed in the hash. This assumes that all input files are sorted in the
 * same way.  Next we just extract the next position ordered read from the
 * hash, and replace it if there are still reads left in it's source input
 * file. Finally we write our chosen read it to the output file.
 */

/*!
  @abstract    Merge multiple sorted BAM.
  @param  is_by_qname whether to sort by query name
  @param  out         output BAM file name
  @param  mode        sam_open() mode to be used to create the final output file
                      (overrides level settings from UNCOMP and LEVEL1 flags)
  @param  headers     name of SAM file from which to copy '@' header lines,
                      or NULL to copy them from the first file to be merged
  @param  n           number of files to be merged
  @param  fn          names of files to be merged
  @param  flag        flags that control how the merge is undertaken
  @param  reg         region to merge
  @param  n_threads   number of threads to use (passed to htslib)
  @discussion Padding information may NOT correctly maintained. This
  function is NOT thread safe.
 */
int bam_merge_core2(int by_qname, const char *out, const char *mode,
                    const char *headers, int n, char * const *fn, int flag,
                    const char *reg, int n_threads,
                    htsFormat *in_fmt, htsFormat *out_fmt)
{
    samFile *fpout, **fp;
    heap1_t *heap;
    bam_hdr_t *hout = NULL;
    int i, j, *RG_len = NULL;
    uint64_t idx = 0;
    char **RG = NULL;
    hts_itr_t **iter = NULL;
    bam_hdr_t **hdr = NULL;
    trans_tbl_t *translation_tbl = NULL;

    // Is there a specified pre-prepared header to use for output?
    if (headers) {
        samFile* fpheaders = sam_open(headers, "r");
        if (fpheaders == NULL) {
            const char *message = strerror(errno);
            fprintf(stderr, "[bam_merge_core] cannot open '%s': %s\n", headers, message);
            return -1;
        }
        hout = sam_hdr_read(fpheaders);
        sam_close(fpheaders);
        if (hout == NULL) {
            fprintf(stderr, "[bam_merge_core] couldn't read headers for '%s'\n",
                    headers);
            return -1;
        }
    } else  {
        hout = bam_hdr_init();
        hout->text = strdup("");
    }

    g_is_by_qname = by_qname;
    fp = (samFile**)calloc(n, sizeof(samFile*));
    heap = (heap1_t*)calloc(n, sizeof(heap1_t));
    iter = (hts_itr_t**)calloc(n, sizeof(hts_itr_t*));
    hdr = (bam_hdr_t**)calloc(n, sizeof(bam_hdr_t*));
    translation_tbl = (trans_tbl_t*)calloc(n, sizeof(trans_tbl_t));
    RG = (char**)calloc(n, sizeof(char*));
    // prepare RG tag from file names
    if (flag & MERGE_RG) {
        RG_len = (int*)calloc(n, sizeof(int));
        for (i = 0; i != n; ++i) {
            int l = strlen(fn[i]);
            const char *s = fn[i];
            if (l > 4 && (strcmp(s + l - 4, ".bam") == 0 || strcmp(s + l - 4, ".sam") == 0)) l -= 4;
            if (l > 5 && strcmp(s + l - 5, ".cram") == 0) l -= 5;
            for (j = l - 1; j >= 0; --j) if (s[j] == '/') break;
            ++j; l -= j;
            RG[i] = (char*)calloc(l + 1, 1);
            RG_len[i] = l;
            strncpy(RG[i], s + j, l);
        }
    }
    // open and read the header from each file
    for (i = 0; i < n; ++i) {
        bam_hdr_t *hin;
        fp[i] = sam_open_format(fn[i], "r", in_fmt);
        if (fp[i] == NULL) {
            int j;
            fprintf(stderr, "[bam_merge_core] fail to open file %s\n", fn[i]);
            for (j = 0; j < i; ++j) {
                bam_hdr_destroy(hdr[i]);
                sam_close(fp[j]);
            }
            free(fp); free(heap);
            // FIXME: possible memory leak
            return -1;
        }
        hin = sam_hdr_read(fp[i]);
        if (hin == NULL) {
            fprintf(stderr, "[bam_merge_core] failed to read header for '%s'\n",
                    fn[i]);
            for (j = 0; j < i; ++j) {
                bam_hdr_destroy(hdr[i]);
                sam_close(fp[j]);
            }
            free(fp); free(heap);
            // FIXME: possible memory leak
            return -1;
        }

        trans_tbl_init(hout, hin, translation_tbl+i, flag & MERGE_COMBINE_RG, flag & MERGE_COMBINE_PG, RG[i]);

        // TODO sam_itr_next() doesn't yet work for SAM files,
        // so for those keep the headers around for use with sam_read1()
        if (hts_get_format(fp[i])->format == sam) hdr[i] = hin;
        else { bam_hdr_destroy(hin); hdr[i] = NULL; }

        if ((translation_tbl+i)->lost_coord_sort && !by_qname) {
            fprintf(stderr, "[bam_merge_core] Order of targets in file %s caused coordinate sort to be lost\n", fn[i]);
        }
    }

    // Transform the header into standard form
    pretty_header(&hout->text,hout->l_text);

    // If we're only merging a specified region move our iters to start at that point
    if (reg) {
        int* rtrans = rtrans_build(n, hout->n_targets, translation_tbl);

        int tid, beg, end;
        const char *name_lim = hts_parse_reg(reg, &beg, &end);
        if (name_lim) {
            char *name = malloc(name_lim - reg + 1);
            memcpy(name, reg, name_lim - reg);
            name[name_lim - reg] = '\0';
            tid = bam_name2id(hout, name);
            free(name);
        }
        else {
            // not parsable as a region, but possibly a sequence named "foo:a"
            tid = bam_name2id(hout, reg);
            beg = 0;
            end = INT_MAX;
        }
        if (tid < 0) {
            if (name_lim) fprintf(stderr, "[%s] Region \"%s\" specifies an unknown reference name\n", __func__, reg);
            else fprintf(stderr, "[%s] Badly formatted region: \"%s\"\n", __func__, reg);
            return -1;
        }
        for (i = 0; i < n; ++i) {
            hts_idx_t *idx = sam_index_load(fp[i], fn[i]);
            // (rtrans[i*n+tid]) Look up what hout tid translates to in input tid space
            int mapped_tid = rtrans[i*hout->n_targets+tid];
            if (idx == NULL) {
                fprintf(stderr, "[%s] failed to load index for %s.  Random alignment retrieval only works for indexed BAM or CRAM files.\n",
                        __func__, fn[i]);
                return -1;
            }
            if (mapped_tid != INT32_MIN) {
                iter[i] = sam_itr_queryi(idx, mapped_tid, beg, end);
            } else {
                iter[i] = sam_itr_queryi(idx, HTS_IDX_NONE, 0, 0);
            }
            hts_idx_destroy(idx);
            if (iter[i] == NULL) break;
        }
        free(rtrans);
    } else {
        for (i = 0; i < n; ++i) {
            if (hdr[i] == NULL) {
                iter[i] = sam_itr_queryi(NULL, HTS_IDX_REST, 0, 0);
                if (iter[i] == NULL) break;
            }
            else iter[i] = NULL;
        }
    }

    if (i < n) {
        fprintf(stderr, "[%s] Memory allocation failed\n", __func__);
        return -1;
    }

    // Load the first read from each file into the heap
    for (i = 0; i < n; ++i) {
        heap1_t *h = heap + i;
        h->i = i;
        h->b = bam_init1();
        if ((iter[i]? sam_itr_next(fp[i], iter[i], h->b) : sam_read1(fp[i], hdr[i], h->b)) >= 0) {
            bam_translate(h->b, translation_tbl + i);
            h->pos = ((uint64_t)h->b->core.tid<<32) | (uint32_t)((int32_t)h->b->core.pos+1)<<1 | bam_is_rev(h->b);
            h->idx = idx++;
        }
        else {
            h->pos = HEAP_EMPTY;
            bam_destroy1(h->b);
            h->b = NULL;
        }
    }

    // Open output file and write header
    if ((fpout = sam_open_format(out, mode, out_fmt)) == 0) {
        fprintf(stderr, "[%s] fail to create the output file.\n", __func__);
        return -1;
    }
    sam_hdr_write(fpout, hout);
    if (!(flag & MERGE_UNCOMP)) hts_set_threads(fpout, n_threads);

    // Begin the actual merge
    ks_heapmake(heap, n, heap);
    while (heap->pos != HEAP_EMPTY) {
        bam1_t *b = heap->b;
        if (flag & MERGE_RG) {
            uint8_t *rg = bam_aux_get(b, "RG");
            if (rg) bam_aux_del(b, rg);
            bam_aux_append(b, "RG", 'Z', RG_len[heap->i] + 1, (uint8_t*)RG[heap->i]);
        }
        sam_write1(fpout, hout, b);
        if ((j = (iter[heap->i]? sam_itr_next(fp[heap->i], iter[heap->i], b) : sam_read1(fp[heap->i], hdr[heap->i], b))) >= 0) {
            bam_translate(b, translation_tbl + heap->i);
            heap->pos = ((uint64_t)b->core.tid<<32) | (uint32_t)((int)b->core.pos+1)<<1 | bam_is_rev(b);
            heap->idx = idx++;
        } else if (j == -1) {
            heap->pos = HEAP_EMPTY;
            bam_destroy1(heap->b);
            heap->b = NULL;
        } else fprintf(stderr, "[bam_merge_core] '%s' is truncated. Continue anyway.\n", fn[heap->i]);
        ks_heapadjust(heap, 0, n, heap);
    }

    // Clean up and close
    if (flag & MERGE_RG) {
        for (i = 0; i != n; ++i) free(RG[i]);
        free(RG_len);
    }
    for (i = 0; i < n; ++i) {
        trans_tbl_destroy(translation_tbl + i);
        hts_itr_destroy(iter[i]);
        bam_hdr_destroy(hdr[i]);
        sam_close(fp[i]);
    }
    bam_hdr_destroy(hout);
    sam_close(fpout);
    free(RG); free(translation_tbl); free(fp); free(heap); free(iter); free(hdr);
    return 0;
}

static void merge_usage(FILE *to)
{
<<<<<<< HEAD
    fprintf(to, "Usage:   samtools merge [-nurlf] [-h inh.sam] [-b <bamlist.fofn>] <out.bam> <in1.bam> [<in2.bam> <in3.bam> ... <inN.bam>]\n\n");
    fprintf(to, "Options: -n       sort by read names\n");
    fprintf(to, "         -r       attach RG tag (inferred from file names)\n");
    fprintf(to, "         -u       uncompressed BAM output\n");
    fprintf(to, "         -f       overwrite the output BAM if exist\n");
    fprintf(to, "         -1       compress level 1\n");
    fprintf(to, "         -l INT   compression level, from 0 to 9 [-1]\n");
    fprintf(to, "         -@ INT   number of BAM compression threads [0]\n");
    fprintf(to, "         -R STR   merge file in the specified region STR [all]\n");
    fprintf(to, "         -h FILE  copy the header in FILE to <out.bam> [in1.bam]\n");
    fprintf(to, "         -c       combine RG tags with colliding IDs rather than amending them\n");
    fprintf(to, "         -p       combine PG tags with colliding IDs rather than amending them\n");
    fprintf(to, "         -s VALUE override random seed\n");
    fprintf(to, "         -b FILE  list of input BAM filenames, one per line [null]\n\n");
=======
    fprintf(to, "Usage:   samtools merge [-nurlf] [-h inh.sam] [-b <bamlist.fofn>] <out.bam> <in1.bam> <in2.bam> [<in3.bam> ... <inN.bam>]\n\n");
    fprintf(to, "Options:\n");
    fprintf(to, "  -n             sort by read names\n");
    fprintf(to, "  -r             attach RG tag (inferred from file names)\n");
    fprintf(to, "  -u             uncompressed BAM output\n");
    fprintf(to, "  -f             overwrite the output BAM if exist\n");
    fprintf(to, "  -1             compress level 1\n");
    fprintf(to, "  -l INT         compression level, from 0 to 9 [-1]\n");
    fprintf(to, "  -@ INT         number of BAM compression threads [0]\n");
    fprintf(to, "  -R STR         merge file in the specified region STR [all]\n");
    fprintf(to, "  -h FILE        copy the header in FILE to <out.bam> [in1.bam]\n");
    fprintf(to, "  -c             combine RG tags with colliding IDs rather than amending them\n");
    fprintf(to, "  -p             combine PG tags with colliding IDs rather than amending them\n");
    fprintf(to, "  -s VALUE       override random seed\n");
    fprintf(to, "  -b FILE        list of input BAM filenames, one per line [null]\n\n");
    sam_global_opt_help(to, "-.O..");
>>>>>>> 71e1a62d
}

int bam_merge(int argc, char *argv[])
{
    int c, is_by_qname = 0, flag = 0, ret = 0, n_threads = 0, level = -1;
    char *fn_headers = NULL, *reg = NULL, mode[12];
    long random_seed = (long)time(NULL);
    char** fn = NULL;
    int fn_size = 0;

    sam_global_args ga = SAM_GLOBAL_ARGS_INIT;
    static const struct option lopts[] = {
        SAM_OPT_GLOBAL_OPTIONS('-', 0, 'O', 0, 0),
        { NULL, 0, NULL, 0 }
    };

    if (argc == 1) {
        merge_usage(stdout);
        return 0;
    }

    while ((c = getopt_long(argc, argv, "h:nru1R:f@:l:cps:b:O:", lopts, NULL)) >= 0) {
        switch (c) {
        case 'r': flag |= MERGE_RG; break;
        case 'f': flag |= MERGE_FORCE; break;
        case 'h': fn_headers = strdup(optarg); break;
        case 'n': is_by_qname = 1; break;
        case '1': flag |= MERGE_LEVEL1; level = 1; break;
        case 'u': flag |= MERGE_UNCOMP; level = 0; break;
        case 'R': reg = strdup(optarg); break;
        case 'l': level = atoi(optarg); break;
        case '@': n_threads = atoi(optarg); break;
        case 'c': flag |= MERGE_COMBINE_RG; break;
        case 'p': flag |= MERGE_COMBINE_PG; break;
        case 's': random_seed = atol(optarg); break;
        case 'b': {
            // load the list of files to read
            int nfiles;
            char **fn_read = hts_readlines(optarg, &nfiles);
            if (fn_read) {
                // Append to end of array
                fn = realloc(fn, (fn_size+nfiles) * sizeof(char*));
                if (fn == NULL) { ret = 1; goto end; }
                memcpy(fn+fn_size, fn_read, nfiles * sizeof(char*));
                fn_size += nfiles;
            }
            else {
                fprintf(stderr, "[%s] Invalid file list \"%s\"\n", __func__, optarg);
                ret = 1;
            }
            break;
        }

        default: if (parse_sam_global_opt(c, optarg, lopts, &ga) == 0) break;
        case '?': merge_usage(stderr); return 1;
        }
    }
    if ( argc - optind < 1 ) {
        fprintf(stderr, "You must at least specify the output file.\n");
        merge_usage(stderr);
        return 1;
    }

    srand48(random_seed);
    if (!(flag & MERGE_FORCE) && strcmp(argv[optind], "-")) {
        FILE *fp = fopen(argv[optind], "rb");
        if (fp != NULL) {
            fclose(fp);
            fprintf(stderr, "[%s] File '%s' exists. Please apply '-f' to overwrite. Abort.\n", __func__, argv[optind]);
            return 1;
        }
    }

    int nargcfiles = argc - (optind+1);
    if (nargcfiles > 0) {
        // Add argc files to end of array
        fn = realloc(fn, (fn_size+nargcfiles) * sizeof(char*));
        if (fn == NULL) { ret = 1; goto end; }
        memcpy(fn+fn_size, argv + (optind+1), nargcfiles * sizeof(char*));
    }
    if (fn_size+nargcfiles < 1) {
        fprintf(stderr, "You must specify at least one (and usually two or more) input files.\n");
        merge_usage(stderr);
        return 1;
    }
    strcpy(mode, "wb");
    if (level >= 0) sprintf(strchr(mode, '\0'), "%d", level < 9? level : 9);
    if (bam_merge_core2(is_by_qname, argv[optind], mode, fn_headers, 
                        fn_size+nargcfiles, fn, flag, reg, n_threads,
                        &ga.in, &ga.out) < 0)
    ret = 1;
end:
    if (fn_size > 0) {
        int i;
        for (i=0; i<fn_size; i++) free(fn[i]);
        free(fn);
    }
    free(reg);
    free(fn_headers);
    sam_global_args_free(&ga);
    return ret;
}

/***************
 * BAM sorting *
 ***************/

#include <pthread.h>

typedef bam1_t *bam1_p;

static int change_SO(bam_hdr_t *h, const char *so)
{
    char *p, *q, *beg = NULL, *end = NULL, *newtext;
    if (h->l_text > 3) {
        if (strncmp(h->text, "@HD", 3) == 0) {
            if ((p = strchr(h->text, '\n')) == 0) return -1;
            *p = '\0';
            if ((q = strstr(h->text, "\tSO:")) != 0) {
                *p = '\n'; // change back
                if (strncmp(q + 4, so, p - q - 4) != 0) {
                    beg = q;
                    for (q += 4; *q != '\n' && *q != '\t'; ++q);
                    end = q;
                } else return 0; // no need to change
            } else beg = end = p, *p = '\n';
        }
    }
    if (beg == NULL) { // no @HD
        h->l_text += strlen(so) + 15;
        newtext = (char*)malloc(h->l_text + 1);
        sprintf(newtext, "@HD\tVN:1.3\tSO:%s\n", so);
        strcat(newtext, h->text);
    } else { // has @HD but different or no SO
        h->l_text = (beg - h->text) + (4 + strlen(so)) + (h->text + h->l_text - end);
        newtext = (char*)malloc(h->l_text + 1);
        strncpy(newtext, h->text, beg - h->text);
        sprintf(newtext + (beg - h->text), "\tSO:%s", so);
        strcat(newtext, end);
    }
    free(h->text);
    h->text = newtext;
    return 0;
}

// Function to compare reads and determine which one is < the other
static inline int bam1_lt(const bam1_p a, const bam1_p b)
{
    if (g_is_by_qname) {
        int t = strnum_cmp(bam_get_qname(a), bam_get_qname(b));
        return (t < 0 || (t == 0 && (a->core.flag&0xc0) < (b->core.flag&0xc0)));
    } else return (((uint64_t)a->core.tid<<32|(a->core.pos+1)<<1|bam_is_rev(a)) < ((uint64_t)b->core.tid<<32|(b->core.pos+1)<<1|bam_is_rev(b)));
}
KSORT_INIT(sort, bam1_p, bam1_lt)

typedef struct {
    size_t buf_len;
    const char *prefix;
    bam1_p *buf;
    const bam_hdr_t *h;
    int index;
} worker_t;

static void write_buffer(const char *fn, const char *mode, size_t l, bam1_p *buf, const bam_hdr_t *h, int n_threads, htsFormat *fmt)
{
    size_t i;
    samFile* fp;
    fp = sam_open_format(fn, mode, fmt);
    if (fp == NULL) return;
    sam_hdr_write(fp, h);
    if (n_threads > 1) hts_set_threads(fp, n_threads);
    for (i = 0; i < l; ++i)
        sam_write1(fp, h, buf[i]);
    sam_close(fp);
}

static void *worker(void *data)
{
    worker_t *w = (worker_t*)data;
    char *name;
    ks_mergesort(sort, w->buf_len, w->buf, 0);
    name = (char*)calloc(strlen(w->prefix) + 20, 1);
    sprintf(name, "%s.%.4d.bam", w->prefix, w->index);
    write_buffer(name, "wb1", w->buf_len, w->buf, w->h, 0, NULL);

// Consider using CRAM temporary files if the final output is CRAM.
// Typically it is comparable speed while being smaller.
//    hts_opt opt[2] = {
//        {"version=3.0", CRAM_OPT_VERSION, {"3.0"}, NULL},
//        {"no_ref",      CRAM_OPT_NO_REF,  {1},     NULL}
//    };
//    opt[0].next = &opt[1];
//    write_buffer(name, "wc1", w->buf_len, w->buf, w->h, 0, opt);

    free(name);
    return 0;
}

static int sort_blocks(int n_files, size_t k, bam1_p *buf, const char *prefix, const bam_hdr_t *h, int n_threads)
{
    int i;
    size_t rest;
    bam1_p *b;
    pthread_t *tid;
    pthread_attr_t attr;
    worker_t *w;

    if (n_threads < 1) n_threads = 1;
    if (k < n_threads * 64) n_threads = 1; // use a single thread if we only sort a small batch of records
    pthread_attr_init(&attr);
    pthread_attr_setdetachstate(&attr, PTHREAD_CREATE_JOINABLE);
    w = (worker_t*)calloc(n_threads, sizeof(worker_t));
    tid = (pthread_t*)calloc(n_threads, sizeof(pthread_t));
    b = buf; rest = k;
    for (i = 0; i < n_threads; ++i) {
        w[i].buf_len = rest / (n_threads - i);
        w[i].buf = b;
        w[i].prefix = prefix;
        w[i].h = h;
        w[i].index = n_files + i;
        b += w[i].buf_len; rest -= w[i].buf_len;
        pthread_create(&tid[i], &attr, worker, &w[i]);
    }
    for (i = 0; i < n_threads; ++i) pthread_join(tid[i], 0);
    free(tid); free(w);
    return n_files + n_threads;
}

/*!
  @abstract Sort an unsorted BAM file based on the chromosome order
  and the leftmost position of an alignment

  @param  is_by_qname whether to sort by query name
  @param  fn       name of the file to be sorted
  @param  prefix   prefix of the temporary files (prefix.NNNN.bam are written)
  @param  fnout    name of the final output file to be written
  @param  modeout  sam_open() mode to be used to create the final output file
  @param  max_mem  approxiate maximum memory (very inaccurate)
  @return 0 for successful sorting, negative on errors

  @discussion It may create multiple temporary subalignment files
  and then merge them by calling bam_merge_core2(). This function is
  NOT thread safe.
 */
int bam_sort_core_ext(int is_by_qname, const char *fn, const char *prefix,
                      const char *fnout, const char *modeout,
                      size_t _max_mem, int n_threads,
                      htsFormat *in_fmt, htsFormat *out_fmt)
{
    int ret = -1, i, n_files = 0;
    size_t mem, max_k, k, max_mem;
    bam_hdr_t *header = NULL;
    samFile *fp;
    bam1_t *b, **buf;

    if (n_threads < 2) n_threads = 1;
    g_is_by_qname = is_by_qname;
    max_k = k = 0; mem = 0;
    max_mem = _max_mem * n_threads;
    buf = NULL;
    fp = sam_open_format(fn, "r", in_fmt);
    if (fp == NULL) {
        fprintf(stderr, "[bam_sort_core] fail to open file %s\n", fn);
        return -1;
    }
    header = sam_hdr_read(fp);
    if (header == NULL) {
        fprintf(stderr, "[bam_sort_core] failed to read header for '%s'\n", fn);
        goto err;
    }
    if (is_by_qname) change_SO(header, "queryname");
    else change_SO(header, "coordinate");
    // write sub files
    for (;;) {
        if (k == max_k) {
            size_t kk, old_max = max_k;
            max_k = max_k? max_k<<1 : 0x10000;
            buf = (bam1_t**)realloc(buf, max_k * sizeof(bam1_t*));
            for (kk = old_max; kk < max_k; ++kk) buf[kk] = NULL;
        }
        if (buf[k] == NULL) buf[k] = bam_init1();
        b = buf[k];
        if ((ret = sam_read1(fp, header, b)) < 0) break;
        if (b->l_data < b->m_data>>2) { // shrink
            b->m_data = b->l_data;
            kroundup32(b->m_data);
            b->data = (uint8_t*)realloc(b->data, b->m_data);
        }
        mem += sizeof(bam1_t) + b->m_data + sizeof(void*) + sizeof(void*); // two sizeof(void*) for the data allocated to pointer arrays
        ++k;
        if (mem >= max_mem) {
            n_files = sort_blocks(n_files, k, buf, prefix, header, n_threads);
            mem = k = 0;
        }
    }
    if (ret != -1) {
        fprintf(stderr, "[bam_sort_core] truncated file. Aborting.\n");
        ret = -1;
        goto err;
    }

    // write the final output
    if (n_files == 0) { // a single block
        ks_mergesort(sort, k, buf, 0);
        write_buffer(fnout, modeout, k, buf, header, n_threads, out_fmt);
    } else { // then merge
        char **fns;
        n_files = sort_blocks(n_files, k, buf, prefix, header, n_threads);
        fprintf(stderr, "[bam_sort_core] merging from %d files...\n", n_files);
        fns = (char**)calloc(n_files, sizeof(char*));
        for (i = 0; i < n_files; ++i) {
            fns[i] = (char*)calloc(strlen(prefix) + 20, 1);
            sprintf(fns[i], "%s.%.4d.bam", prefix, i);
        }
        if (bam_merge_core2(is_by_qname, fnout, modeout, NULL, n_files, fns,
                            MERGE_COMBINE_RG|MERGE_COMBINE_PG, NULL, n_threads,
                            in_fmt, out_fmt) < 0) {
            // Propagate bam_merge_core2() failure; it has already emitted a
            // message explaining the failure, so no further message is needed.
            goto err;
        }
        for (i = 0; i < n_files; ++i) {
            unlink(fns[i]);
            free(fns[i]);
        }
        free(fns);
    }

    ret = 0;

 err:
    // free
    for (k = 0; k < max_k; ++k) bam_destroy1(buf[k]);
    free(buf);
    bam_hdr_destroy(header);
    sam_close(fp);
<<<<<<< HEAD
    return ret;
}

int bam_sort_core(int is_by_qname, const char *fn, const char *prefix, size_t max_mem)
{
    int ret;
    char *fnout = calloc(strlen(prefix) + 4 + 1, 1);
    sprintf(fnout, "%s.bam", prefix);
    ret = bam_sort_core_ext(is_by_qname, fn, prefix, fnout, "wb", max_mem, 0);
    free(fnout);
    return ret;
=======
    return ret == -1 ? 0 : -1;
>>>>>>> 71e1a62d
}

static int sort_usage(FILE *fp, int status)
{
    fprintf(fp,
"Usage: samtools sort [options...] [in.bam]\n"
"Options:\n"
"  -l INT     Set compression level, from 0 (uncompressed) to 9 (best)\n"
"  -m INT     Set maximum memory per thread; suffix K/M/G recognized [768M]\n"
"  -n         Sort by read name\n"
"  -o FILE    Write final output to FILE rather than standard output\n"
"  -O FORMAT  Write output as FORMAT ('sam'/'bam'/'cram')   (either -O or\n"
"  -T PREFIX  Write temporary files to PREFIX.nnnn.bam       -T is required)\n"
"  -@ INT     Set number of sorting and compression threads [1]\n");
    sam_global_opt_help(fp, "-.O..");
    fprintf(fp, "\n"
"Legacy usage: samtools sort [options...] <in.bam> <out.prefix>\n"
"Options:\n"
"  -f         Use <out.prefix> as full final filename rather than prefix\n"
"  -o         Write final output to stdout rather than <out.prefix>.bam\n"
"  -l,m,n,@   Similar to corresponding options above\n");
    return status;
}

int bam_sort(int argc, char *argv[])
{
    size_t max_mem = 768<<20; // 512MB
    int c, i, modern, nargs, is_by_qname = 0, is_stdout = 0, ret = EXIT_SUCCESS, n_threads = 0, level = -1, full_path = 0;
    char *fnout = "-", modeout[12], *tmpprefix = NULL;
    kstring_t fnout_buffer = { 0, 0, NULL };
    sam_global_args ga = SAM_GLOBAL_ARGS_INIT;

    modern = 0;
    for (i = 1; i < argc; ++i)
        if (argv[i][0] == '-' && strpbrk(argv[i], "OT")) { modern = 1; break; }

    if (modern) {
        static const struct option lopts[] = {
            SAM_OPT_GLOBAL_OPTIONS('-', 0, 'O', 0, 0),
            { NULL, 0, NULL, 0 }
        };

        while ((c = getopt_long(argc, argv, "l:m:no:O:T:@:", lopts, NULL)) >= 0) {
            switch (c) {
            case 'f': full_path = 1; break;
            case 'o': if (modern) fnout = optarg; else is_stdout = 1; break;
            case 'n': is_by_qname = 1; break;
            case 'm': {
                char *q;
                max_mem = strtol(optarg, &q, 0);
                if (*q == 'k' || *q == 'K') max_mem <<= 10;
                else if (*q == 'm' || *q == 'M') max_mem <<= 20;
                else if (*q == 'g' || *q == 'G') max_mem <<= 30;
                break;
            }
            case 'T': tmpprefix = optarg; break;
            case '@': n_threads = atoi(optarg); break;
            case 'l': level = atoi(optarg); break;

            default: if (parse_sam_global_opt(c, optarg, lopts, &ga) == 0) break;
            case '?': return sort_usage(stderr, EXIT_FAILURE);
            }
        }
    } else {
        while ((c = getopt(argc, argv, "fnom:@:l:")) >= 0) {
            switch (c) {
            case 'f': full_path = 1; break;
            case 'o': if (modern) fnout = optarg; else is_stdout = 1; break;
            case 'n': is_by_qname = 1; break;
            case 'm': {
                char *q;
                max_mem = strtol(optarg, &q, 0);
                if (*q == 'k' || *q == 'K') max_mem <<= 10;
                else if (*q == 'm' || *q == 'M') max_mem <<= 20;
                else if (*q == 'g' || *q == 'G') max_mem <<= 30;
                break;
            }
            case '@': n_threads = atoi(optarg); break;
            case 'l': level = atoi(optarg); break;
            default: return sort_usage(stderr, EXIT_FAILURE);
            }
        }
    }

    nargs = argc - optind;
    if (argc == 1)
        return sort_usage(stdout, EXIT_SUCCESS);
    else if (modern? (nargs > 1) : (nargs != 2))
        return sort_usage(stderr, EXIT_FAILURE);

    if (!modern) {
        if (is_stdout) fnout = "-";
        else if (full_path) fnout = argv[optind+1];
        else {
            ksprintf(&fnout_buffer, "%s.bam", argv[optind+1]);
            fnout = fnout_buffer.s;
        }
        tmpprefix = argv[optind+1];
    }

    strcpy(modeout, "w");
    if (level >= 0) sprintf(strchr(modeout, '\0'), "%d", level < 9? level : 9);

    if (tmpprefix == NULL) {
        fprintf(stderr, "[bam_sort] no prefix specified for temporary files (use -T option)\n");
        ret = EXIT_FAILURE;
        goto sort_end;
    }

    if (bam_sort_core_ext(is_by_qname, (nargs > 0)? argv[optind] : "-",
                          tmpprefix, fnout, modeout, max_mem, n_threads,
                          &ga.in, &ga.out) < 0)
        ret = EXIT_FAILURE;

sort_end:
    free(fnout_buffer.s);
    sam_global_args_free(&ga);

    return ret;
}<|MERGE_RESOLUTION|>--- conflicted
+++ resolved
@@ -611,13 +611,15 @@
   @param  flag        flags that control how the merge is undertaken
   @param  reg         region to merge
   @param  n_threads   number of threads to use (passed to htslib)
+  @param  in_fmt      format options for input files
+  @param  out_fmt     output file format and options
   @discussion Padding information may NOT correctly maintained. This
   function is NOT thread safe.
  */
 int bam_merge_core2(int by_qname, const char *out, const char *mode,
                     const char *headers, int n, char * const *fn, int flag,
                     const char *reg, int n_threads,
-                    htsFormat *in_fmt, htsFormat *out_fmt)
+                    const htsFormat *in_fmt, const htsFormat *out_fmt)
 {
     samFile *fpout, **fp;
     heap1_t *heap;
@@ -835,25 +837,19 @@
     return 0;
 }
 
+// Unused here but may be used by legacy samtools-using third-party code
+int bam_merge_core(int by_qname, const char *out, const char *headers, int n, char * const *fn, int flag, const char *reg)
+{
+    char mode[12];
+    strcpy(mode, "wb");
+    if (flag & MERGE_UNCOMP) strcat(mode, "0");
+    else if (flag & MERGE_LEVEL1) strcat(mode, "1");
+    return bam_merge_core2(by_qname, out, mode, headers, n, fn, flag, reg, 0, NULL, NULL);
+}
+
 static void merge_usage(FILE *to)
 {
-<<<<<<< HEAD
-    fprintf(to, "Usage:   samtools merge [-nurlf] [-h inh.sam] [-b <bamlist.fofn>] <out.bam> <in1.bam> [<in2.bam> <in3.bam> ... <inN.bam>]\n\n");
-    fprintf(to, "Options: -n       sort by read names\n");
-    fprintf(to, "         -r       attach RG tag (inferred from file names)\n");
-    fprintf(to, "         -u       uncompressed BAM output\n");
-    fprintf(to, "         -f       overwrite the output BAM if exist\n");
-    fprintf(to, "         -1       compress level 1\n");
-    fprintf(to, "         -l INT   compression level, from 0 to 9 [-1]\n");
-    fprintf(to, "         -@ INT   number of BAM compression threads [0]\n");
-    fprintf(to, "         -R STR   merge file in the specified region STR [all]\n");
-    fprintf(to, "         -h FILE  copy the header in FILE to <out.bam> [in1.bam]\n");
-    fprintf(to, "         -c       combine RG tags with colliding IDs rather than amending them\n");
-    fprintf(to, "         -p       combine PG tags with colliding IDs rather than amending them\n");
-    fprintf(to, "         -s VALUE override random seed\n");
-    fprintf(to, "         -b FILE  list of input BAM filenames, one per line [null]\n\n");
-=======
-    fprintf(to, "Usage:   samtools merge [-nurlf] [-h inh.sam] [-b <bamlist.fofn>] <out.bam> <in1.bam> <in2.bam> [<in3.bam> ... <inN.bam>]\n\n");
+    fprintf(to, "Usage: samtools merge [-nurlf] [-h inh.sam] [-b <bamlist.fofn>] <out.bam> <in1.bam> [<in2.bam> ... <inN.bam>]\n\n");
     fprintf(to, "Options:\n");
     fprintf(to, "  -n             sort by read names\n");
     fprintf(to, "  -r             attach RG tag (inferred from file names)\n");
@@ -867,9 +863,8 @@
     fprintf(to, "  -c             combine RG tags with colliding IDs rather than amending them\n");
     fprintf(to, "  -p             combine PG tags with colliding IDs rather than amending them\n");
     fprintf(to, "  -s VALUE       override random seed\n");
-    fprintf(to, "  -b FILE        list of input BAM filenames, one per line [null]\n\n");
+    fprintf(to, "  -b FILE        list of input BAM filenames, one per line [null]\n");
     sam_global_opt_help(to, "-.O..");
->>>>>>> 71e1a62d
 }
 
 int bam_merge(int argc, char *argv[])
@@ -923,7 +918,8 @@
             break;
         }
 
-        default: if (parse_sam_global_opt(c, optarg, lopts, &ga) == 0) break;
+        default:  if (parse_sam_global_opt(c, optarg, lopts, &ga) == 0) break;
+                  /* else fall-through */
         case '?': merge_usage(stderr); return 1;
         }
     }
@@ -957,10 +953,11 @@
     }
     strcpy(mode, "wb");
     if (level >= 0) sprintf(strchr(mode, '\0'), "%d", level < 9? level : 9);
-    if (bam_merge_core2(is_by_qname, argv[optind], mode, fn_headers, 
+    if (bam_merge_core2(is_by_qname, argv[optind], mode, fn_headers,
                         fn_size+nargcfiles, fn, flag, reg, n_threads,
                         &ga.in, &ga.out) < 0)
-    ret = 1;
+        ret = 1;
+
 end:
     if (fn_size > 0) {
         int i;
@@ -1033,7 +1030,7 @@
     int index;
 } worker_t;
 
-static void write_buffer(const char *fn, const char *mode, size_t l, bam1_p *buf, const bam_hdr_t *h, int n_threads, htsFormat *fmt)
+static void write_buffer(const char *fn, const char *mode, size_t l, bam1_p *buf, const bam_hdr_t *h, int n_threads, const htsFormat *fmt)
 {
     size_t i;
     samFile* fp;
@@ -1108,6 +1105,8 @@
   @param  fnout    name of the final output file to be written
   @param  modeout  sam_open() mode to be used to create the final output file
   @param  max_mem  approxiate maximum memory (very inaccurate)
+  @param  in_fmt   input file format options
+  @param  out_fmt  output file format and options
   @return 0 for successful sorting, negative on errors
 
   @discussion It may create multiple temporary subalignment files
@@ -1117,7 +1116,7 @@
 int bam_sort_core_ext(int is_by_qname, const char *fn, const char *prefix,
                       const char *fnout, const char *modeout,
                       size_t _max_mem, int n_threads,
-                      htsFormat *in_fmt, htsFormat *out_fmt)
+                      const htsFormat *in_fmt, const htsFormat *out_fmt)
 {
     int ret = -1, i, n_files = 0;
     size_t mem, max_k, k, max_mem;
@@ -1206,21 +1205,18 @@
     free(buf);
     bam_hdr_destroy(header);
     sam_close(fp);
-<<<<<<< HEAD
     return ret;
 }
 
+// Unused here but may be used by legacy samtools-using third-party code
 int bam_sort_core(int is_by_qname, const char *fn, const char *prefix, size_t max_mem)
 {
     int ret;
     char *fnout = calloc(strlen(prefix) + 4 + 1, 1);
     sprintf(fnout, "%s.bam", prefix);
-    ret = bam_sort_core_ext(is_by_qname, fn, prefix, fnout, "wb", max_mem, 0);
+    ret = bam_sort_core_ext(is_by_qname, fn, prefix, fnout, "wb", max_mem, 0, NULL, NULL);
     free(fnout);
     return ret;
-=======
-    return ret == -1 ? 0 : -1;
->>>>>>> 71e1a62d
 }
 
 static int sort_usage(FILE *fp, int status)
@@ -1266,7 +1262,7 @@
         while ((c = getopt_long(argc, argv, "l:m:no:O:T:@:", lopts, NULL)) >= 0) {
             switch (c) {
             case 'f': full_path = 1; break;
-            case 'o': if (modern) fnout = optarg; else is_stdout = 1; break;
+            case 'o': fnout = optarg; break;
             case 'n': is_by_qname = 1; break;
             case 'm': {
                 char *q;
@@ -1280,7 +1276,8 @@
             case '@': n_threads = atoi(optarg); break;
             case 'l': level = atoi(optarg); break;
 
-            default: if (parse_sam_global_opt(c, optarg, lopts, &ga) == 0) break;
+            default:  if (parse_sam_global_opt(c, optarg, lopts, &ga) == 0) break;
+                      /* else fall-through */
             case '?': return sort_usage(stderr, EXIT_FAILURE);
             }
         }
@@ -1288,7 +1285,7 @@
         while ((c = getopt(argc, argv, "fnom:@:l:")) >= 0) {
             switch (c) {
             case 'f': full_path = 1; break;
-            case 'o': if (modern) fnout = optarg; else is_stdout = 1; break;
+            case 'o': is_stdout = 1; break;
             case 'n': is_by_qname = 1; break;
             case 'm': {
                 char *q;
